//! Set of predefined implementations of `RenderPlugin` for use with `RenderingBundle`.

use amethyst_core::ecs::*;
use amethyst_error::Error;
use palette::Srgb;
use rendy::graph::render::RenderGroupDesc;
#[cfg(feature = "window")]
pub use window::RenderToWindow;

use crate::{
    bundle::{RenderOrder, RenderPlan, RenderPlugin, Target},
    pass::*,
    sprite_visibility::{SpriteVisibility, SpriteVisibilitySortingSystem},
    visibility::{Visibility, VisibilitySortingSystem},
    Backend, Factory,
};

#[cfg(feature = "window")]
mod window {
    use std::path::Path;

    use amethyst_config::{Config, ConfigError};
    use amethyst_window::{DisplayConfig, ScreenDimensions, WindowBundle};
    use rendy::{
        hal::command::{ClearColor, ClearDepthStencil, ClearValue},
        wsi::winit::Window,
    };

    use super::*;
    use crate::{
        bundle::{ImageOptions, OutputColor},
        Format, Kind,
    };

    /// A [RenderPlugin] for opening a window and displaying a render target to it.
    ///
    /// When you provide [`DisplayConfig`], it opens a window for you using [`WindowBundle`].
    #[derive(Default, Debug)]
    pub struct RenderToWindow {
        target: Target,
        config: Option<DisplayConfig>,
        dimensions: Option<ScreenDimensions>,
        dirty: bool,
        clear: Option<ClearColor>,
    }

    impl RenderToWindow {
        /// Create RenderToWindow plugin with [`WindowBundle`] using specified config path.
        pub fn from_config_path(path: impl AsRef<Path>) -> Result<Self, ConfigError> {
            Ok(Self::from_config(DisplayConfig::load(path)?))
        }

        /// Create RenderToWindow plugin with [`WindowBundle`] using specified config.
        pub fn from_config(display_config: DisplayConfig) -> Self {
            Self {
                config: Some(display_config),
                ..Default::default()
            }
        }

        /// Select render target which will be presented to window.
        pub fn with_target(mut self, target: Target) -> Self {
            self.target = target;
            self
        }

        /// Clear window with specified color every frame.
        /// This function takes linear RGBA. You can convert rgba to linear rgba like so:
        ///
        /// ```
        /// use amethyst_rendy::palette::Srgba;
        /// use amethyst_rendy::{RenderToWindow, rendy::hal::command::ClearColor};
        /// use amethyst_window::DisplayConfig;
        ///
        /// let your_red: f32 = 255.;
        /// let your_green: f32 = 160.;
        /// let your_blue: f32 = 122.;
        /// let your_alpha: f32 = 1.0;
        ///
        /// let (r, g, b, a) = Srgba::new(your_red / 255., your_green / 255., your_blue / 255., your_alpha)
        ///     .into_linear()
        ///     .into_components();
        ///
        /// RenderToWindow::from_config(DisplayConfig::default()).with_clear(ClearColor { float32: [r, g, b, a] });
        /// ```
        pub fn with_clear(mut self, clear: impl Into<ClearColor>) -> Self {
            self.clear = Some(clear.into());
            self
        }
    }

    impl<B: Backend> RenderPlugin<B> for RenderToWindow {
        fn on_build(
            &mut self,
            world: &mut World,
            resources: &mut Resources,
            builder: &mut DispatcherBuilder,
        ) -> Result<(), Error> {
            if let Some(config) = self.config.take() {
                builder.add_bundle(WindowBundle::from_config(config));
            }

            Ok(())
        }

        #[allow(clippy::map_clone)]
        fn should_rebuild(&mut self, world: &World, resources: &Resources) -> bool {
            let new_dimensions = resources.get::<ScreenDimensions>();
            if self.dimensions.as_ref() != new_dimensions.as_deref() {
                self.dirty = true;
                self.dimensions = new_dimensions.map(|d| (*d).clone());
                return false;
            }
            self.dirty
        }

        fn on_plan(
            &mut self,
            plan: &mut RenderPlan<B>,
            factory: &mut Factory<B>,
            world: &World,
            resources: &Resources,
        ) -> Result<(), Error> {
            self.dirty = false;

<<<<<<< HEAD
            let window = resources.get::<Window>().unwrap();
            let surface = factory.create_surface(&window);
=======
            let window = <ReadExpect<'_, Window>>::fetch(world);
            // Explicitly deref so we get a type that implements HasRawWindowHandle.
            let window: &Window = &window;
            let surface = factory.create_surface(window)?;
>>>>>>> e81f33d4
            let dimensions = self.dimensions.as_ref().unwrap();
            let window_kind = Kind::D2(dimensions.width() as u32, dimensions.height() as u32, 1, 1);

            let depth_options = ImageOptions {
                kind: window_kind,
                levels: 1,
                format: Format::D32Sfloat,
                clear: Some(ClearValue {
                    depth_stencil: ClearDepthStencil {
                        depth: 0.0,
                        stencil: 0,
                    },
                }),
            };

            plan.add_root(Target::Main);
            plan.define_pass(
                self.target,
                crate::bundle::TargetPlanOutputs {
                    colors: vec![OutputColor::Surface(
                        surface,
                        self.clear.map(|color| ClearValue { color }),
                    )],
                    depth: Some(depth_options),
                },
            )?;

            Ok(())
        }
    }
}

/// A `RenderPlugin` for forward rendering of 3d objects using flat shading.
pub type RenderFlat3D = RenderBase3D<crate::pass::FlatPassDef>;
/// A `RenderPlugin` for forward rendering of 3d objects using shaded shading.
pub type RenderShaded3D = RenderBase3D<crate::pass::ShadedPassDef>;
/// A `RenderPlugin` for forward rendering of 3d objects using physically-based shading.
pub type RenderPbr3D = RenderBase3D<crate::pass::PbrPassDef>;

/// A `RenderPlugin` for forward rendering of 3d objects.
/// Generic over 3d pass rendering method.
#[derive(derivative::Derivative)]
#[derivative(Default(bound = ""), Debug(bound = ""))]
pub struct RenderBase3D<D: Base3DPassDef> {
    target: Target,
    skinning: bool,
    marker: std::marker::PhantomData<D>,
}

impl<D: Base3DPassDef> RenderBase3D<D> {
    /// Set target to which 3d meshes will be rendered.
    pub fn with_target(mut self, target: Target) -> Self {
        self.target = target;
        self
    }

    /// Enable rendering for skinned meshes.
    ///
    /// NOTE: You must register `VertexSkinningBundle` yourself.
    pub fn with_skinning(mut self) -> Self {
        self.skinning = true;
        self
    }
}

impl<B: Backend, D: Base3DPassDef> RenderPlugin<B> for RenderBase3D<D> {
    fn on_build(
        &mut self,
        world: &mut World,
        resources: &mut Resources,
        builder: &mut DispatcherBuilder,
    ) -> Result<(), Error> {
        resources.insert(Visibility::default());
        builder.add_system(Box::new(VisibilitySortingSystem::default()));
        Ok(())
    }

    fn on_plan(
        &mut self,
        plan: &mut RenderPlan<B>,
        _factory: &mut Factory<B>,
        _world: &World,
        _resources: &Resources,
    ) -> Result<(), Error> {
        let skinning = self.skinning;
        plan.extend_target(self.target, move |ctx| {
            ctx.add(
                RenderOrder::Opaque,
                DrawBase3DDesc::<B, D>::new()
                    .with_skinning(skinning)
                    .builder(),
            )?;
            ctx.add(
                RenderOrder::Transparent,
                DrawBase3DTransparentDesc::<B, D>::new()
                    .with_skinning(skinning)
                    .builder(),
            )?;
            Ok(())
        });
        Ok(())
    }
}

/// A [RenderPlugin] for drawing 2d objects with flat shading.
/// Required to display sprites defined with [SpriteRender] component.
#[derive(Default, Debug)]
pub struct RenderFlat2D {
    target: Target,
}

impl RenderFlat2D {
    /// Set target to which 2d sprites will be rendered.
    pub fn with_target(mut self, target: Target) -> Self {
        self.target = target;
        self
    }
}

impl<B: Backend> RenderPlugin<B> for RenderFlat2D {
    fn on_build(
        &mut self,
        world: &mut World,
        resources: &mut Resources,
        builder: &mut DispatcherBuilder,
    ) -> Result<(), Error> {
        resources.insert(SpriteVisibility::default());
        builder.add_system(Box::new(SpriteVisibilitySortingSystem));
        Ok(())
    }

    fn on_plan(
        &mut self,
        plan: &mut RenderPlan<B>,
        _factory: &mut Factory<B>,
        _world: &World,
        _resources: &Resources,
    ) -> Result<(), Error> {
        plan.extend_target(self.target, |ctx| {
            ctx.add(RenderOrder::Opaque, DrawFlat2DDesc::new().builder())?;
            ctx.add(
                RenderOrder::Transparent,
                DrawFlat2DTransparentDesc::new().builder(),
            )?;
            Ok(())
        });
        Ok(())
    }
}

/// A [RenderPlugin] for drawing debug lines.
/// Use with [debug_drawing::DebugLines] resource or [debug_drawing::DebugLinesComponent].
#[derive(Default, Debug)]
pub struct RenderDebugLines {
    target: Target,
}

impl RenderDebugLines {
    /// Set target to which debug lines will be rendered.
    pub fn with_target(mut self, target: Target) -> Self {
        self.target = target;
        self
    }
}

impl<B: Backend> RenderPlugin<B> for RenderDebugLines {
    fn on_plan(
        &mut self,
        plan: &mut RenderPlan<B>,
        _factory: &mut Factory<B>,
        _world: &World,
        _resources: &Resources,
    ) -> Result<(), Error> {
        plan.extend_target(self.target, |ctx| {
            ctx.add(
                RenderOrder::BeforeTransparent,
                DrawDebugLinesDesc::new().builder(),
            )?;
            Ok(())
        });
        Ok(())
    }
}

/// RenderPlugin for rendering skyboxes.
#[derive(Default, Debug)]
pub struct RenderSkybox {
    target: Target,
    colors: Option<(Srgb, Srgb)>,
}

impl RenderSkybox {
    /// Create skybox with specified nadir and zenith colors.
    pub fn with_colors(nadir_color: Srgb, zenith_color: Srgb) -> Self {
        Self {
            target: Default::default(),
            colors: Some((nadir_color, zenith_color)),
        }
    }

    /// Set target to which skybox will be rendered.
    pub fn with_target(mut self, target: Target) -> Self {
        self.target = target;
        self
    }
}

impl<B: Backend> RenderPlugin<B> for RenderSkybox {
    fn on_plan(
        &mut self,
        plan: &mut RenderPlan<B>,
        _factory: &mut Factory<B>,
        _world: &World,
        _resources: &Resources,
    ) -> Result<(), Error> {
        let colors = self.colors;
        plan.extend_target(self.target, move |ctx| {
            let group = if let Some((nadir, zenith)) = colors {
                DrawSkyboxDesc::with_colors(nadir, zenith).builder()
            } else {
                DrawSkyboxDesc::new().builder()
            };

            ctx.add(RenderOrder::AfterOpaque, group)?;
            Ok(())
        });
        Ok(())
    }
}<|MERGE_RESOLUTION|>--- conflicted
+++ resolved
@@ -21,10 +21,8 @@
 
     use amethyst_config::{Config, ConfigError};
     use amethyst_window::{DisplayConfig, ScreenDimensions, WindowBundle};
-    use rendy::{
-        hal::command::{ClearColor, ClearDepthStencil, ClearValue},
-        wsi::winit::Window,
-    };
+    use rendy::hal::command::{ClearColor, ClearDepthStencil, ClearValue};
+    use winit::window::Window;
 
     use super::*;
     use crate::{
@@ -123,15 +121,10 @@
         ) -> Result<(), Error> {
             self.dirty = false;
 
-<<<<<<< HEAD
             let window = resources.get::<Window>().unwrap();
-            let surface = factory.create_surface(&window);
-=======
-            let window = <ReadExpect<'_, Window>>::fetch(world);
             // Explicitly deref so we get a type that implements HasRawWindowHandle.
             let window: &Window = &window;
             let surface = factory.create_surface(window)?;
->>>>>>> e81f33d4
             let dimensions = self.dimensions.as_ref().unwrap();
             let window_kind = Kind::D2(dimensions.width() as u32, dimensions.height() as u32, 1, 1);
 
