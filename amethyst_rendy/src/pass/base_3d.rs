--- conflicted
+++ resolved
@@ -107,11 +107,7 @@
         subpass: hal::pass::Subpass<'_, B>,
         _buffers: Vec<NodeBuffer>,
         _images: Vec<NodeImage>,
-<<<<<<< HEAD
-    ) -> Result<Box<dyn RenderGroup<B, GraphAuxData>>, failure::Error> {
-=======
-    ) -> Result<Box<dyn RenderGroup<B, World>>, pso::CreationError> {
->>>>>>> e81f33d4
+    ) -> Result<Box<dyn RenderGroup<B, GraphAuxData>>, pso::CreationError> {
         profile_scope_impl!("build");
 
         let env = EnvironmentSub::new(
@@ -449,11 +445,7 @@
         subpass: hal::pass::Subpass<'_, B>,
         _buffers: Vec<NodeBuffer>,
         _images: Vec<NodeImage>,
-<<<<<<< HEAD
-    ) -> Result<Box<dyn RenderGroup<B, GraphAuxData>>, failure::Error> {
-=======
-    ) -> Result<Box<dyn RenderGroup<B, World>>, pso::CreationError> {
->>>>>>> e81f33d4
+    ) -> Result<Box<dyn RenderGroup<B, GraphAuxData>>, pso::CreationError> {
         let env = EnvironmentSub::new(
             factory,
             [
