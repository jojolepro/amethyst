//! Renderer system
<<<<<<< HEAD
use crate::{
    mtl::Material,
    types::{Backend, Mesh, MeshData, Texture, TextureData},
};
use amethyst_assets::{
    /* error::*, */ AddToDispatcher, AssetStorage, DefaultLoader, Loader, ProcessingQueue,
    ProcessingState,
};
=======
use amethyst_assets::{AssetStorage, ProcessingState};
>>>>>>> c5ecdd08
use amethyst_core::{ecs::*, timing::Time, ArcThreadPool};
use amethyst_error::Error;
use palette::{LinSrgba, Srgba};
use rendy::{
    command::{Families, QueueId},
    factory::{Factory, ImageState},
    graph::{Graph, GraphBuilder},
    texture::palette::{load_from_linear_rgba, load_from_srgba},
};
<<<<<<< HEAD
use std::marker::PhantomData;

=======
>>>>>>> c5ecdd08
#[cfg(feature = "profiler")]
use thread_profiler::profile_scope;

use crate::{
    mtl::Material,
    types::{Backend, Mesh, Texture},
};

/// Auxiliary data for render graph.
#[allow(missing_debug_implementations)]
pub struct InternalGraphAuxData<'a> {
    /// World
    pub world: &'a World,
    /// Resources
    pub resources: &'a Resources,
}

// FIXME: It is currently impossible to pass types with lifetimes (except for a single reference)
// to auxiliary data structures. It worked before when passing just `World`, but with legion we
// also need to pass `Resources`. To do this we have to transmute `InternalGraphAuxData<'a>` into
// `InternalGraphAuxData<'static>` and ensure that none of the graph nodes store the references.
// Simplified issue: https://github.com/rust-lang/rust/issues/51567
#[allow(missing_docs)]
pub fn make_graph_aux_data(world: &World, resources: &Resources) -> GraphAuxData {
    unsafe { std::mem::transmute(InternalGraphAuxData { world, resources }) }
}

/// Auxiliary data for render graph. Even though it is `'static` any reference inside it must not
/// be saved in any render node. See comments on `make_graph_aux_data`.
pub type GraphAuxData = InternalGraphAuxData<'static>;

/// Graph trait implementation required by consumers. Builds a graph and manages signaling when
/// the graph needs to be rebuilt.
pub trait GraphCreator<B: Backend> {
    /// Check if graph needs to be rebuilt.
    /// This function is evaluated every frame before running the graph.
    fn rebuild(&mut self, world: &World, resources: &Resources) -> bool;

    /// Retrieve configured complete graph builder.
    fn builder(
        &mut self,
        factory: &mut Factory<B>,
        world: &World,
        resources: &Resources,
    ) -> GraphBuilder<B, GraphAuxData>;
}

/// Holds internal state of the rendering system
#[allow(missing_debug_implementations)]
pub struct RenderState<B: Backend, G> {
    /// Renderer graph
    pub graph: Option<Graph<B, GraphAuxData>>,
    /// Device queue families
    pub families: Families<B>,
    /// Graph creator
    pub graph_creator: G,
}

fn rebuild_graph<B, G>(state: &mut RenderState<B, G>, world: &World, resources: &Resources)
where
    B: Backend,
    G: GraphCreator<B>,
{
    #[cfg(feature = "profiler")]
    profile_scope!("rebuild_graph");

    let mut factory = resources.get_mut::<Factory<B>>().unwrap();

    if let Some(graph) = state.graph.take() {
        #[cfg(feature = "profiler")]
        profile_scope!("dispose_graph");
        let aux = make_graph_aux_data(world, resources);
        graph.dispose(&mut *factory, &aux);
    }

    let builder = {
        #[cfg(feature = "profiler")]
        profile_scope!("run_graph_creator");
        state.graph_creator.builder(&mut factory, world, resources)
    };

    let graph = {
        #[cfg(feature = "profiler")]
        profile_scope!("build_graph");
        let aux = make_graph_aux_data(world, resources);
        builder
            .build(&mut factory, &mut state.families, &aux)
            .unwrap()
    };

    state.graph = Some(graph);
}

fn run_graph<B, G>(state: &mut RenderState<B, G>, world: &World, resources: &Resources)
where
    B: Backend,
    G: GraphCreator<B>,
{
    let mut factory = resources.get_mut::<Factory<B>>().unwrap();
    factory.maintain(&mut state.families);
    let aux = make_graph_aux_data(world, resources);
    state
        .graph
        .as_mut()
        .unwrap()
        .run(&mut factory, &mut state.families, &aux)
}

/// Main render function to be executed as thread local system.
/// This should not be used directly and [RenderingBundle] should be used instead.
pub fn render<B, G>(world: &mut World, resources: &mut Resources)
where
    B: Backend,
    G: 'static + GraphCreator<B>,
{
    let mut state = resources.get_mut::<RenderState<B, G>>().unwrap();
    let rebuild = state.graph_creator.rebuild(world, resources);
    if state.graph.is_none() || rebuild {
        rebuild_graph(&mut state, world, resources);
    }
    run_graph(&mut state, world, resources);
}

pub struct MeshProcessor<B: Backend> {
    marker: PhantomData<B>,
}

impl<B: Backend> AddToDispatcher for MeshProcessor<B> {
    fn add_to_dipatcher(dispatcher_builder: &mut DispatcherBuilder) {
        dispatcher_builder.add_system(build_mesh_processor::<B>());
    }
}

/// Asset processing system for `Mesh` asset type.
pub fn build_mesh_processor<B: Backend>() -> impl Runnable {
    SystemBuilder::new("MeshProcessorSystem")
        .write_resource::<ProcessingQueue<MeshData>>()
        .write_resource::<AssetStorage<Mesh>>()
        .read_resource::<QueueId>()
        // .read_resource::<Time>()
        // .read_resource::<ArcThreadPool>()
        // .read_resource::<HotReloadStrategy>() // TODO: Optional resources should be OPTIONS instead.
        .read_resource::<Factory<B>>()
        .build(
            move |commands,
                  world,
                  (processing_queue, mesh_storage, queue_id, /* time, pool, */ factory),
                  _| {
                #[cfg(feature = "profiler")]
                profile_scope!("mesh_processor");

                processing_queue.process(
                    mesh_storage,
                    |b| {
                        log::trace!("Processing Mesh: {:?}", b);

                        #[cfg(feature = "profiler")]
                        profile_scope!("process_mesh");

                        b.0.build(**queue_id, &factory)
                            .map(B::wrap_mesh)
                            .map(ProcessingState::Loaded)
                            .map_err(|e| Error::from_string("Error processing mesh"))
                    },
                    // time.frame_number(),
                    // &**pool,
                    // None, // TODO: Fix strategy optional
                );
                mesh_storage.process_custom_drop(|_| {});
            },
        )
}

pub struct TextureProcessor<B: Backend> {
    marker: PhantomData<B>,
}

impl<B: Backend> AddToDispatcher for TextureProcessor<B> {
    fn add_to_dipatcher(dispatcher_builder: &mut DispatcherBuilder) {
        dispatcher_builder.add_system(build_texture_processor::<B>());
    }
}

/// Asset processing system for `Mesh` asset type.
pub fn build_texture_processor<B: Backend>() -> impl Runnable {
    SystemBuilder::new("TextureProcessorSystem")
        .write_resource::<ProcessingQueue<TextureData>>()
        .write_resource::<AssetStorage<Texture>>()
        .read_resource::<QueueId>()
        // .read_resource::<Time>()
        // .read_resource::<amethyst_core::ArcThreadPool>()
        // .read_resource::<HotReloadStrategy>() // TODO: Optional resources should be OPTIONS instead.
        .write_resource::<Factory<B>>()
        .build(
            move |commands,
                  world,
                  (processing_queue, texture_storage, queue_id, /* time, pool, */ factory),
                  _| {
                #[cfg(feature = "profiler")]
                profile_scope!("texture_processor");

                processing_queue.process(
                    texture_storage,
                    |b| {
                        log::trace!("Processing Texture: {:?}", b);

                        #[cfg(feature = "profiler")]
                        profile_scope!("process_texture");

                        b.0.build(
                            ImageState {
                                queue: **queue_id,
                                stage: rendy::hal::pso::PipelineStage::VERTEX_SHADER
                                    | rendy::hal::pso::PipelineStage::FRAGMENT_SHADER,
                                access: rendy::hal::image::Access::SHADER_READ,
                                layout: rendy::hal::image::Layout::ShaderReadOnlyOptimal,
                            },
                            &mut *factory,
                        )
                        .map(B::wrap_texture)
                        .map(ProcessingState::Loaded)
                        .map_err(|e| Error::from_string("Error processing texture"))
                    }, // time.frame_number(),
                       // &**pool,
                       // None, // TODO: Fix strategy optional
                );
                texture_storage.process_custom_drop(|_| {});
            },
        )
}

pub(crate) fn create_default_mat<B: Backend>(resources: &Resources) -> Material {
<<<<<<< HEAD
    use crate::mtl::TextureOffset;

    let loader = resources.get::<DefaultLoader>().unwrap();
=======
    use amethyst_assets::Loader;

    use crate::mtl::TextureOffset;

    let loader = resources.get::<Loader>().unwrap();
>>>>>>> c5ecdd08

    let albedo = load_from_srgba(Srgba::new(0.5, 0.5, 0.5, 1.0));
    let emission = load_from_srgba(Srgba::new(0.0, 0.0, 0.0, 0.0));
    let normal = load_from_linear_rgba(LinSrgba::new(0.5, 0.5, 1.0, 1.0));
    let metallic_roughness = load_from_linear_rgba(LinSrgba::new(0.0, 0.5, 0.0, 0.0));
    let ambient_occlusion = load_from_linear_rgba(LinSrgba::new(1.0, 1.0, 1.0, 1.0));
    let cavity = load_from_linear_rgba(LinSrgba::new(1.0, 1.0, 1.0, 1.0));

    let tex_storage = resources.get::<ProcessingQueue<TextureData>>().unwrap();

    let albedo = loader.load_from_data(albedo.into(), (), &tex_storage);
    let emission = loader.load_from_data(emission.into(), (), &tex_storage);
    let normal = loader.load_from_data(normal.into(), (), &tex_storage);
    let metallic_roughness = loader.load_from_data(metallic_roughness.into(), (), &tex_storage);
    let ambient_occlusion = loader.load_from_data(ambient_occlusion.into(), (), &tex_storage);
    let cavity = loader.load_from_data(cavity.into(), (), &tex_storage);

    Material {
        alpha_cutoff: 0.01,
        albedo,
        emission,
        normal,
        metallic_roughness,
        ambient_occlusion,
        cavity,
        uv_offset: TextureOffset::default(),
    }
}<|MERGE_RESOLUTION|>--- conflicted
+++ resolved
@@ -1,16 +1,10 @@
 //! Renderer system
-<<<<<<< HEAD
-use crate::{
-    mtl::Material,
-    types::{Backend, Mesh, MeshData, Texture, TextureData},
+
+use std::marker::PhantomData;
+
+use amethyst_assets::{
+    AddToDispatcher, AssetStorage, DefaultLoader, Loader, ProcessingQueue, ProcessingState,
 };
-use amethyst_assets::{
-    /* error::*, */ AddToDispatcher, AssetStorage, DefaultLoader, Loader, ProcessingQueue,
-    ProcessingState,
-};
-=======
-use amethyst_assets::{AssetStorage, ProcessingState};
->>>>>>> c5ecdd08
 use amethyst_core::{ecs::*, timing::Time, ArcThreadPool};
 use amethyst_error::Error;
 use palette::{LinSrgba, Srgba};
@@ -20,17 +14,12 @@
     graph::{Graph, GraphBuilder},
     texture::palette::{load_from_linear_rgba, load_from_srgba},
 };
-<<<<<<< HEAD
-use std::marker::PhantomData;
-
-=======
->>>>>>> c5ecdd08
 #[cfg(feature = "profiler")]
 use thread_profiler::profile_scope;
 
 use crate::{
     mtl::Material,
-    types::{Backend, Mesh, Texture},
+    types::{Backend, Mesh, MeshData, Texture, TextureData},
 };
 
 /// Auxiliary data for render graph.
@@ -257,18 +246,9 @@
 }
 
 pub(crate) fn create_default_mat<B: Backend>(resources: &Resources) -> Material {
-<<<<<<< HEAD
     use crate::mtl::TextureOffset;
 
     let loader = resources.get::<DefaultLoader>().unwrap();
-=======
-    use amethyst_assets::Loader;
-
-    use crate::mtl::TextureOffset;
-
-    let loader = resources.get::<Loader>().unwrap();
->>>>>>> c5ecdd08
-
     let albedo = load_from_srgba(Srgba::new(0.5, 0.5, 0.5, 1.0));
     let emission = load_from_srgba(Srgba::new(0.0, 0.0, 0.0, 0.0));
     let normal = load_from_linear_rgba(LinSrgba::new(0.5, 0.5, 1.0, 1.0));
