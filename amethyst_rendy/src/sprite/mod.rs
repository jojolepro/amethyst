--- conflicted
+++ resolved
@@ -193,11 +193,7 @@
 }
 
 impl SpriteRender {
-<<<<<<< HEAD
-    /// Creates new [SpriteRender] from [SpriteSheet] handle and sprite number.
-=======
     /// Create a new `SpriteRender`.
->>>>>>> 965e2c4b
     pub fn new(sprite_sheet: Handle<SpriteSheet>, sprite_number: usize) -> SpriteRender {
         SpriteRender {
             sprite_sheet,
