--- conflicted
+++ resolved
@@ -18,13 +18,8 @@
 
     let assets_dir = application_root_dir()?.join("examples/events_custom_state_event/assets");
 
-<<<<<<< HEAD
     let mut game_data = DispatcherBuilder::default();
     game_data.add_bundle(system::MyBundle);
-=======
-    let mut game_data =
-        DispatcherBuilder::default().with(system::IncreaseGameDifficultySystem, "", &[]);
->>>>>>> e05264bb
 
     let game = CoreApplication::<_, MyExtendedStateEvent, MyExtendedStateEventReader>::build(
         assets_dir,
