//! Demonstrates loading a custom prefab using the Amethyst engine.

use std::fmt::Debug;

use amethyst::{
    assets::{
        AssetStorage, Handle, Prefab, PrefabData, PrefabLoader, PrefabLoaderSystem,
        ProgressCounter, RonFormat,
    },
    core::{Named, Parent},
    derive::PrefabData,
    ecs::{
        storage::{DenseVecStorage, VecStorage},
        Component, Entities, Entity, Join, ReadStorage, World, WorldExt, WriteStorage,
    },
    prelude::*,
    utils::application_root_dir,
    Error,
};
use derivative::Derivative;
use derive_new::new;
use serde::{Deserialize, Serialize};
use specs_derive::Component;

#[derive(Clone, Copy, Component, Debug, Default, Deserialize, Serialize, PrefabData)]
#[prefab(Component)]
#[serde(deny_unknown_fields)]
pub struct Position(pub f32, pub f32, pub f32);

#[derive(Clone, Copy, Component, Debug, Derivative, Deserialize, Serialize, PrefabData)]
#[derivative(Default)]
#[prefab(Component)]
#[storage(VecStorage)]
pub enum Weapon {
    #[derivative(Default)]
    Axe,
    Sword,
}

#[derive(Debug, Deserialize, Serialize, PrefabData)]
#[serde(deny_unknown_fields)]
pub enum CustomPrefabData {
    Player {
        name: Named,
        position: Option<Position>,
    },
    Weapon {
        weapon_type: Weapon,
        position: Option<Position>,
    },
}

#[derive(new)]
pub struct CustomPrefabState {
    /// Tracks loaded assets.
    #[new(default)]
    pub progress_counter: ProgressCounter,
    /// Handle to the loaded prefab.
    #[new(default)]
    pub prefab_handle: Option<Handle<Prefab<CustomPrefabData>>>,
}

// 1. Store the entity that was created.
// 2. Wait for prefab to load.
// 3. Display what was loaded.
// 4. Display the components of the named and weapon entities.
impl SimpleState for CustomPrefabState {
    fn on_start(&mut self, data: StateData<'_, GameData<'_, '_>>) {
        let prefab_handle = data
            .world
            .exec(|loader: PrefabLoader<'_, CustomPrefabData>| {
                loader.load(
                    "prefab/prefab_custom.ron",
                    RonFormat,
                    &mut self.progress_counter,
                )
            });

        // Create two sets of entities from the prefab.
        (0..1).for_each(|_| {
            data.world
                .create_entity()
                .with(prefab_handle.clone())
                .build();
        });

        self.prefab_handle = Some(prefab_handle);
    }

    fn update(&mut self, data: &mut StateData<'_, GameData<'_, '_>>) -> SimpleTrans {
        if self.progress_counter.is_complete() {
            self.display_loaded_prefab(&data.world);
            self.display_loaded_entities(&mut data.world);
            Trans::Quit
        } else {
            Trans::None
        }
    }
}

impl CustomPrefabState {
    // Displays the contents of the loaded prefab.
    fn display_loaded_prefab(&self, world: &World) {
        let prefab_assets = world.read_resource::<AssetStorage<Prefab<CustomPrefabData>>>();
        if let Some(handle) = self.prefab_handle.as_ref() {
            let prefab = prefab_assets
                .get(handle)
                .expect("Expected prefab to be loaded.");

            println!("Prefab");
            println!("======");
            prefab
                .entities()
                .for_each(|entity| println!("{:?}", entity));
            println!();
        }
    }

    // Displays the `Component`s of entities in the `World`.
    fn display_loaded_entities(&self, world: &mut World) {
        println!("Entities");
        println!("========");
        println!();
        println!(
            "| {e:24} | {prefab_handle:33} | {parent:24} | {pos:23} | {named:22} | {weapon:6} |",
            e = "Entity",
            prefab_handle = "Handle<Prefab<CustomPrefabData>>>",
            parent = "Parent",
            pos = "Position",
            named = "Player",
            weapon = "Weapon",
        );
        println!(
            "| {c:-^24} | {c:-^33} | {c:-^24} | {c:-^23} | {c:-^22} | {c:-^6} |",
            c = "",
        );
        world.exec(
            |(entities, prefab_handles, parents, positions, nameds, weapons): (
                Entities,
                ReadStorage<Handle<Prefab<CustomPrefabData>>>,
                ReadStorage<Parent>,
                ReadStorage<Position>,
                ReadStorage<Named>,
                ReadStorage<Weapon>,
            )| {
                (
                    &entities,
                    prefab_handles.maybe(),
                    parents.maybe(),
                    positions.maybe(),
                    nameds.maybe(),
                    weapons.maybe(),
                )
                    .join()
                    .for_each(|(e, prefab_handle, parent, pos, named, weapon)| {
                        println!(
                            "| {e:24} | {prefab_handle:33} | {parent:24} | {pos:23} | {named:22} | {weapon:6} |",
                            e = format!("{:?}", e),
                            prefab_handle = Self::display(prefab_handle),
                            parent = Self::display(parent.map(|p| p.entity)),
                            pos = Self::display(pos),
                            named = Self::display(named),
                            weapon = Self::display(weapon)
                        )
                    });
            },
        )
    }

    fn display<T: Debug>(component: Option<T>) -> String {
        if let Some(component) = component {
            format!("{:?}", component)
        } else {
            format!("{:?}", component)
        }
    }
}

/// Wrapper around the main, so we can return errors easily.
fn main() -> Result<(), Error> {
    amethyst::start_logger(Default::default());

    let app_root = application_root_dir()?;

    // Add our meshes directory to the asset loader.
    let assets_directory = app_root.join("examples/assets");

    let mut world = World::new();

<<<<<<< HEAD
    let game_data = GameDataBuilder::default().with(
        PrefabLoaderSystem::<CustomPrefabData>::new(&mut world),
        "",
        &[],
    );

    let mut game = Application::new(
        resources_directory,
        CustomPrefabState::new(),
        game_data,
        world,
    )?;
=======
    let mut game = Application::new(assets_directory, CustomPrefabState::new(), game_data)?;
>>>>>>> 9709f4fd
    game.run();
    Ok(())
}<|MERGE_RESOLUTION|>--- conflicted
+++ resolved
@@ -187,22 +187,13 @@
 
     let mut world = World::new();
 
-<<<<<<< HEAD
     let game_data = GameDataBuilder::default().with(
         PrefabLoaderSystem::<CustomPrefabData>::new(&mut world),
         "",
         &[],
     );
 
-    let mut game = Application::new(
-        resources_directory,
-        CustomPrefabState::new(),
-        game_data,
-        world,
-    )?;
-=======
-    let mut game = Application::new(assets_directory, CustomPrefabState::new(), game_data)?;
->>>>>>> 9709f4fd
+    let mut game = Application::new(assets_directory, CustomPrefabState::new(), game_data, world)?;
     game.run();
     Ok(())
 }