--- conflicted
+++ resolved
@@ -15,16 +15,12 @@
         mtl::{Material, MaterialDefaults},
         palette::{LinSrgba, Srgb},
         plugins::{RenderShaded3D, RenderToWindow},
-<<<<<<< HEAD
         rendy::{
+            hal::command::ClearColor,
             mesh::{Normal, Position, Tangent, TexCoord},
             texture::palette::load_from_linear_rgba,
         },
         shape::Shape,
-=======
-        rendy::hal::command::ClearColor,
-        rendy::mesh::{Normal, Position, TexCoord},
->>>>>>> e81f33d4
         types::DefaultBackend,
         Mesh, RenderingBundle, Texture,
     },
@@ -183,14 +179,9 @@
         .add_bundle(
             RenderingBundle::<DefaultBackend>::new()
                 .with_plugin(
-<<<<<<< HEAD
-                    RenderToWindow::from_config_path(display_config_path)?
-                        .with_clear([0.0, 0.0, 0.0, 1.0]),
-=======
                     RenderToWindow::from_config_path(display_config_path)?.with_clear(ClearColor {
                         float32: [0.34, 0.36, 0.52, 1.0],
                     }),
->>>>>>> e81f33d4
                 )
                 .with_plugin(RenderShaded3D::default()),
         );
