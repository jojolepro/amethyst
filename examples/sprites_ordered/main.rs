//! Demonstrates sprite z ordering
//!
//! Sprites are originally from <https://opengameart.org/content/bat-32x32>, edited to show
//! layering and blending.

mod sprite;
mod sprite_sheet_loader;

use amethyst::{
    assets::{AssetStorage, Handle, Loader},
    core::{
        transform::{Transform, TransformBundle},
        Hidden,
    },
    ecs::{Entity, World},
    input::{get_key, is_close_requested, is_key_down, ElementState},
    prelude::*,
    renderer::{
        plugins::{RenderFlat2D, RenderToWindow},
        rendy::hal::command::ClearColor,
        types::DefaultBackend,
        Camera, ImageFormat, RenderingBundle, SpriteRender, SpriteSheet, Texture, Transparent,
    },
    utils::application_root_dir,
    window::ScreenDimensions,
    winit::VirtualKeyCode,
};
use log::info;

use crate::sprite::SpriteSheetDefinition;

const SPRITE_SPACING_RATIO: f32 = 0.7;

#[derive(Debug, Clone)]
struct LoadedSpriteSheet {
    sprite_sheet_handle: Handle<SpriteSheet>,
    sprite_count: u32,
    sprite_w: u32,
    sprite_h: u32,
}

#[derive(Debug, Default)]
struct Example {
    /// The camera entity
    camera: Option<Entity>,
    /// The bat entities.
    entities: Vec<Entity>,
    /// Whether or not to add the transparent component to the entities
    transparent: bool,
    /// Whether or not to add the hidden component to the entities
    hidden: bool,
    /// Whether or not to reverse the Z coordinates of the entities
    ///
    /// Non-reversed means left most entity has Z: 0, and Z decreases by 1.0 for each entity to the
    /// right. Reversed means the right most entity has Z: 0, and Z decreases by 1.0 for each entity
    /// to the left.
    reverse: bool,
    /// Information about the loaded sprite sheet.
    loaded_sprite_sheet: Option<LoadedSpriteSheet>,
    /// Z-axis position of the camera.
    ///
    /// The Z axis increases "out of the screen" if the camera faces the XY plane (i.e. towards the
    /// origin from (0.0, 0.0, 1.0)). This is the default orientation, when no rotation is applied to the
    /// camera's transform.
    camera_z: f32,
    /// Depth (Z-axis distance) that the camera can see.
    ///
    /// The camera cannot see things on the limits of its view, i.e. entities with the same Z
    /// coordinate cannot be seen, and entities at `Z - camera_depth_vision` also cannot be seen.
    /// Entities with Z coordinates between these limits are visible.
    camera_depth_vision: f32,
}

impl Example {
    fn new() -> Self {
        Example {
            camera: None,
            entities: Vec::new(),
            transparent: true,
            hidden: false,
            reverse: false,
            loaded_sprite_sheet: None,
            camera_z: 0.0,
            camera_depth_vision: 0.0,
        }
    }
}

impl SimpleState for Example {
    fn on_start(&mut self, data: StateData<'_, GameData>) {
        let StateData {
            world, resources, ..
        } = data;

        self.loaded_sprite_sheet = Some(load_sprite_sheet(resources));

        self.initialise_camera();
        self.adjust_camera(world, resources);
        self.redraw_sprites(world);
    }

    fn handle_event(
        &mut self,
        mut data: StateData<'_, GameData>,
        event: StateEvent,
    ) -> SimpleTrans {
        if let StateEvent::Window(event) = &event {
            if is_close_requested(&event) || is_key_down(&event, VirtualKeyCode::Escape) {
                return Trans::Quit;
            };

            match get_key(&event) {
                Some((VirtualKeyCode::T, ElementState::Pressed)) => {
                    self.transparent = !self.transparent;
                    info!(
                        "Transparent component is {}",
                        if self.transparent {
                            "enabled"
                        } else {
                            "disabled"
                        }
                    );
                    self.redraw_sprites(&mut data.world);
                }

                Some((VirtualKeyCode::R, ElementState::Pressed)) => {
                    self.reverse = !self.reverse;
                    info!(
                        "Sprite Z order is {}",
                        if self.reverse {
                            "reversed. Right most sprite has Z: 0, decreasing to the left."
                        } else {
                            "normal. Left most sprite has Z: 0, decreasing to the right."
                        }
                    );
                    self.redraw_sprites(&mut data.world);
                }

                Some((VirtualKeyCode::E, ElementState::Pressed)) => {
                    self.hidden = !self.hidden;
                    info!(
                        "Sprites are {}",
                        if self.hidden { "hidden" } else { "visible" }
                    );
                    self.redraw_sprites(&mut data.world);
                }

                Some((VirtualKeyCode::Up, ElementState::Pressed)) => {
                    self.camera_z += 1.0;
                    info!("Camera Z position is: {}", self.camera_z);
                    self.adjust_camera(&mut data.world, &data.resources);
                    self.redraw_sprites(&mut data.world);
                }

                Some((VirtualKeyCode::Down, ElementState::Pressed)) => {
                    self.camera_z -= 1.0;
                    info!("Camera Z position is: {}", self.camera_z);
                    self.adjust_camera(&mut data.world, &data.resources);
                    self.redraw_sprites(&mut data.world);
                }

                Some((VirtualKeyCode::Left, ElementState::Pressed)) => {
                    if self.camera_depth_vision >= 2.0 {
                        self.camera_depth_vision -= 1.0;
                        info!("Camera depth vision: {}", self.camera_depth_vision);
                    }
                    self.adjust_camera(&mut data.world, &data.resources);
                    self.redraw_sprites(&mut data.world);
                }

                Some((VirtualKeyCode::Right, ElementState::Pressed)) => {
                    self.camera_depth_vision += 1.0;
                    info!("Camera depth vision: {}", self.camera_depth_vision);
                    self.adjust_camera(&mut data.world, &data.resources);
                    self.redraw_sprites(&mut data.world);
                }

                _ => {}
            };
        }

        Trans::None
    }
}

impl Example {
    /// This method initialises a camera which will view our sprite.
    fn initialise_camera(&mut self) {
        // Position the camera. Here we translate it forward (out of the screen) far enough to view
        // all of the sprites. Note that camera_z is 1.0, whereas the furthest sprite is -11.0.
        //
        // For the depth, the additional + 1.0 is needed because the camera can see up to, but
        // excluding, entities with a Z coordinate that is `camera_z - camera_depth_vision`. The
        // additional distance means the camera can see up to just before -12.0 on the Z axis, so
        // we can view the sprite at -11.0.
        self.camera_z = 1.0;
        self.camera_depth_vision =
            self.loaded_sprite_sheet.as_ref().unwrap().sprite_count as f32 + 1.0;
    }

    fn adjust_camera(&mut self, world: &mut World, resources: &Resources) {
        if let Some(camera) = self.camera.take() {
            world.remove(camera);
        }

        let (width, height) = {
            let dim = resources.get::<ScreenDimensions>().unwrap();
            (dim.width(), dim.height())
        };

        let mut camera_transform = Transform::default();
        camera_transform.set_translation_xyz(0.0, 0.0, self.camera_z);

        let camera = world.push((
            camera_transform,
            // Define the view that the camera can see. It makes sense to keep the `near` value as
            // 0.0, as this means it starts seeing anything that is 0 units in front of it. The
            // `far` value is the distance the camera can see facing the origin.
            Camera::orthographic(
                -width / 2.0,
                width / 2.0,
                -height / 2.0,
                height / 2.0,
                0.0,
                self.camera_depth_vision,
            ),
        ));

        self.camera = Some(camera);
    }

    fn redraw_sprites(&mut self, world: &mut World) {
        let &LoadedSpriteSheet {
            sprite_count,
            sprite_w,
            ..
        } = self
            .loaded_sprite_sheet
            .as_ref()
            .expect("Expected sprite sheet to be loaded.");

        // Delete any existing entities
        self.entities.drain(..).for_each(|entity| {
            world.remove(entity);
        });

        // Calculate offset to centre all sprites
        //
        // The X offset needs to be multiplied because we are drawing the sprites across the window;
        // we don't need to multiply the Y offset because we are only drawing the sprites in 1 row.
        let sprite_offset_translation_x =
            (sprite_count * sprite_w) as f32 * SPRITE_SPACING_RATIO / 2.;

        // This `Transform` moves the sprites to the middle of the window
        let mut common_transform = Transform::default();
        common_transform.set_translation_xyz(-sprite_offset_translation_x, 0.0, 0.0);

        self.draw_sprites(world, &common_transform);
    }

    fn draw_sprites(&mut self, world: &mut World, common_transform: &Transform) {
        let LoadedSpriteSheet {
            sprite_sheet_handle,
            sprite_count,
            sprite_w,
            ..
        } = self
            .loaded_sprite_sheet
            .as_ref()
            .expect("Expected sprite sheet to be loaded.")
            .clone();

        // Create an entity per sprite.
        for i in 0..sprite_count {
            let mut sprite_transform = Transform::default();

            let z = if self.reverse {
                (sprite_count - i - 1) as f32
            } else {
                i as f32
            };
            sprite_transform.set_translation_xyz(
                (i * sprite_w) as f32 * SPRITE_SPACING_RATIO,
                z,
                -z,
            );

            // This combines multiple `Transform`ations.
            sprite_transform.concat(&common_transform);

            let sprite_render = SpriteRender::new(sprite_sheet_handle.clone(), i as usize);

            let sprite = world.push((
                sprite_render,
                // Shift sprite to some part of the window
                sprite_transform,
            ));
            let mut entry = world.entry(sprite).unwrap();

            // The `Transparent` component indicates that the pixel color should blend instead of
            // replacing the existing drawn pixel.
            if self.transparent {
                entry.add_component(Transparent);
            }
            if self.hidden {
                entry.add_component(Hidden);
            }

            self.entities.push(sprite);
        }
    }
}

/// Loads and returns a handle to a sprite sheet.
///
/// The sprite sheet consists of two parts:
///
/// * texture: the pixel data
/// * `SpriteSheet`: the layout information of the sprites on the image
fn load_sprite_sheet(resources: &Resources) -> LoadedSpriteSheet {
    let loader = resources.get::<Loader>().unwrap();
    let texture_handle = {
        let texture_storage = resources.get::<AssetStorage<Texture>>().unwrap();
        loader.load(
            "texture/arrow_semi_transparent.png",
            ImageFormat::default(),
            (),
            &texture_storage,
        )
    };
    let sprite_w = 32;
    let sprite_h = 32;
    let sprite_sheet_definition = SpriteSheetDefinition::new(sprite_w, sprite_h, 2, 6, false);

    let sprite_sheet = sprite_sheet_loader::load(texture_handle, &sprite_sheet_definition);
    let sprite_count = sprite_sheet.sprites.len() as u32;

    let sprite_sheet_handle = {
        let loader = resources.get::<Loader>().unwrap();
        loader.load_from_data(
            sprite_sheet,
            (),
            &resources.get::<AssetStorage<SpriteSheet>>().unwrap(),
        )
    };

    LoadedSpriteSheet {
        sprite_sheet_handle,
        sprite_count,
        sprite_w,
        sprite_h,
    }
}

fn main() -> amethyst::Result<()> {
    amethyst::start_logger(Default::default());

    let app_root = application_root_dir()?;

    let display_config_path = app_root.join("examples/sprites_ordered/config/display.ron");

    let assets_dir = app_root.join("examples/sprites_ordered/assets/");

<<<<<<< HEAD
    let mut dispatcher = DispatcherBuilder::default();
    dispatcher.add_bundle(TransformBundle).add_bundle(
        RenderingBundle::<DefaultBackend>::new()
            // The RenderToWindow plugin provides all the scaffolding for opening a window and
            // drawing on it
            .with_plugin(
                RenderToWindow::from_config_path(display_config_path)?
                    .with_clear([0.34, 0.36, 0.52, 1.0]),
            )
            // RenderFlat2D plugin is used to render entities with `SpriteRender` component.
            .with_plugin(RenderFlat2D::default()),
    );

    let mut game = Application::new(assets_dir, Example::new(), dispatcher)?;
=======
    let game_data = GameDataBuilder::default()
        .with_bundle(TransformBundle::new())?
        .with_bundle(
            RenderingBundle::<DefaultBackend>::new()
                .with_plugin(
                    RenderToWindow::from_config_path(display_config_path)?.with_clear(ClearColor {
                        float32: [0.34, 0.36, 0.52, 1.0],
                    }),
                )
                .with_plugin(RenderFlat2D::default()),
        )?;

    let mut game = Application::new(assets_dir, Example::new(), game_data)?;
>>>>>>> e81f33d4
    game.run();

    Ok(())
}<|MERGE_RESOLUTION|>--- conflicted
+++ resolved
@@ -361,36 +361,21 @@
 
     let assets_dir = app_root.join("examples/sprites_ordered/assets/");
 
-<<<<<<< HEAD
     let mut dispatcher = DispatcherBuilder::default();
     dispatcher.add_bundle(TransformBundle).add_bundle(
         RenderingBundle::<DefaultBackend>::new()
             // The RenderToWindow plugin provides all the scaffolding for opening a window and
             // drawing on it
             .with_plugin(
-                RenderToWindow::from_config_path(display_config_path)?
-                    .with_clear([0.34, 0.36, 0.52, 1.0]),
+                RenderToWindow::from_config_path(display_config_path)?.with_clear(ClearColor {
+                    float32: [0.34, 0.36, 0.52, 1.0],
+                }),
             )
             // RenderFlat2D plugin is used to render entities with `SpriteRender` component.
             .with_plugin(RenderFlat2D::default()),
     );
 
     let mut game = Application::new(assets_dir, Example::new(), dispatcher)?;
-=======
-    let game_data = GameDataBuilder::default()
-        .with_bundle(TransformBundle::new())?
-        .with_bundle(
-            RenderingBundle::<DefaultBackend>::new()
-                .with_plugin(
-                    RenderToWindow::from_config_path(display_config_path)?.with_clear(ClearColor {
-                        float32: [0.34, 0.36, 0.52, 1.0],
-                    }),
-                )
-                .with_plugin(RenderFlat2D::default()),
-        )?;
-
-    let mut game = Application::new(assets_dir, Example::new(), game_data)?;
->>>>>>> e81f33d4
     game.run();
 
     Ok(())
