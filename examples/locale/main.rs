//! Example showing how to load a Locale file as an Asset using the Loader.

use amethyst::{
    assets::{AssetStorage, DefaultLoader, Handle, Loader, LoaderBundle},
    ecs::*,
    locale::*,
    prelude::*,
    renderer::{types::DefaultBackend, RenderingBundle},
    utils::application_root_dir,
    Error,
};

struct Example {
    handle_en: Option<Handle<Locale>>,
    handle_fr: Option<Handle<Locale>>,
}

impl Example {
    pub fn new() -> Self {
        Example {
            handle_en: None,
            handle_fr: None,
        }
    }
}

impl SimpleState for Example {
    fn on_start(&mut self, data: StateData<'_, GameData>) {
        let loader = data.resources.get::<DefaultLoader>().unwrap();
        self.handle_en = Some(loader.load("locale/locale_en.ftl"));
        self.handle_fr = Some(loader.load("locale/locale_fr.ftl"));
    }

    fn update(&mut self, data: &mut StateData<'_, GameData>) -> SimpleTrans {
        let _loader = data.resources.get::<DefaultLoader>().unwrap();

        // Check if the locale has been loaded.
        let store = data.resources.get::<AssetStorage<Locale>>().unwrap();

        for h in [self.handle_en.as_ref(), self.handle_fr.as_ref()].iter() {
            if let Some(locale) = h.and_then(|h| store.get(h)) {
                let bundle = &locale.bundle;
                let msg_hello = bundle
                    .get_message("hello")
                    .expect("Failed to load message for hello");
                let msg_bye = bundle
                    .get_message("bye")
                    .expect("Failed to load message for bye");
                let hello_value = msg_hello.value.expect("Hello message has no value");
                let bye_value = msg_bye.value.expect("Bye message has no value");

                let mut errors = vec![];
                println!("{}", bundle.format_pattern(hello_value, None, &mut errors));
                println!("{}", bundle.format_pattern(bye_value, None, &mut errors));
                assert_eq!(errors.len(), 0);
            }
        }

        Trans::None
    }
}

fn main() -> Result<(), Error> {
    amethyst::start_logger(Default::default());

    let app_root = application_root_dir()?;
<<<<<<< HEAD
    let assets_dir = app_root.join("examples/locale/assets");
=======
    let assets_dir = app_root.join("assets");
    let display_config_path = app_root.join("config/display.ron");
>>>>>>> b8fea512

    let mut builder = DispatcherBuilder::default();

    builder
        .add_bundle(LoaderBundle)
        .add_bundle(RenderingBundle::<DefaultBackend>::new());

    let game = Application::new(assets_dir, Example::new(), builder)?;
    game.run();
    Ok(())
}<|MERGE_RESOLUTION|>--- conflicted
+++ resolved
@@ -64,12 +64,7 @@
     amethyst::start_logger(Default::default());
 
     let app_root = application_root_dir()?;
-<<<<<<< HEAD
-    let assets_dir = app_root.join("examples/locale/assets");
-=======
     let assets_dir = app_root.join("assets");
-    let display_config_path = app_root.join("config/display.ron");
->>>>>>> b8fea512
 
     let mut builder = DispatcherBuilder::default();
 
