[package]
name = "amethyst_error"
version = "0.4.0"
authors = ["John-John Tedro <udoprog@tedro.se>", "Amethyst Foundation <contact@amethyst.rs>"]
readme = "README.md"
edition = "2018"
description = """
Internal error handling for Amethyst.
"""
keywords = ["game", "error", "amethyst"]
categories = ["error"]
license = "MIT/Apache-2.0"

documentation = "https://docs.amethyst.rs/stable/amethyst_error/"
homepage = "https://amethyst.rs/"
repository = "https://github.com/amethyst/amethyst"

[badges]
travis-ci = { repository = "amethyst/amethyst" }

<<<<<<< HEAD
[dependencies]
=======
[dependencies]
backtrace = "0.3.44"
>>>>>>> 483119ef
<|MERGE_RESOLUTION|>--- conflicted
+++ resolved
@@ -18,9 +18,5 @@
 [badges]
 travis-ci = { repository = "amethyst/amethyst" }
 
-<<<<<<< HEAD
 [dependencies]
-=======
-[dependencies]
-backtrace = "0.3.44"
->>>>>>> 483119ef
+#backtrace = "0.3.44"