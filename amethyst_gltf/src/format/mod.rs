--- conflicted
+++ resolved
@@ -9,13 +9,8 @@
 use amethyst_animation::AnimationHierarchyPrefab;
 use amethyst_assets::{Format, FormatValue, Prefab, Source};
 use amethyst_core::{
-<<<<<<< HEAD
-    alga::general::SubsetOf,
-    math::{try_convert, Quaternion, RealField, Unit, Vector3},
-=======
-    math::{Quaternion, Unit, Vector3},
->>>>>>> edebc4a2
-    transform::Transform,
+    math::{Quaternion, Unit, Vector3, Vector4, convert},
+    transform::Transform, Float,
 };
 use amethyst_error::{format_err, Error, ResultExt};
 
@@ -46,33 +41,17 @@
 #[serde(transparent)]
 pub struct GltfSceneFormat(GltfSceneOptions);
 
-<<<<<<< HEAD
-impl<N> Format<Prefab<GltfPrefab<N>>> for GltfSceneFormat
-where
-    N: RealField + SubsetOf<f32>,
-{
+impl Format<Prefab<GltfPrefab>> for GltfSceneFormat {
     fn name(&self) -> &'static str {
         "GLTFScene"
     }
-=======
-impl Format<Prefab<GltfPrefab>> for GltfSceneFormat {
-    const NAME: &'static str = "GLTFScene";
-
-    type Options = GltfSceneOptions;
->>>>>>> edebc4a2
 
     fn import(
         &self,
         name: String,
         source: Arc<dyn Source>,
-<<<<<<< HEAD
-        _create_reload: Option<Box<dyn Format<Prefab<GltfPrefab<N>>>>>,
-    ) -> Result<FormatValue<Prefab<GltfPrefab<N>>>, Error> {
-=======
-        options: GltfSceneOptions,
-        _create_reload: bool,
+        _create_reload: Option<Box<dyn Format<Prefab<GltfPrefab>>>>,
     ) -> Result<FormatValue<Prefab<GltfPrefab>>, Error> {
->>>>>>> edebc4a2
         Ok(FormatValue::data(
             load_gltf(source, &name, &self.0)
                 .with_context(|_| format_err!("Failed to import gltf scene '{:?}'", name))?,
@@ -80,24 +59,12 @@
     }
 }
 
-<<<<<<< HEAD
-fn load_gltf<N>(
+fn load_gltf(
     source: Arc<dyn Source>,
     name: &str,
     options: &GltfSceneOptions,
-) -> Result<Prefab<GltfPrefab<N>>, Error>
-where
-    N: RealField + SubsetOf<f32>,
-{
+) -> Result<Prefab<GltfPrefab>, Error> {
     debug!("Loading GLTF scene '{}'", name);
-=======
-fn load_gltf(
-    source: Arc<dyn Source>,
-    name: &str,
-    options: GltfSceneOptions,
-) -> Result<Prefab<GltfPrefab>, Error> {
-    debug!("Loading GLTF scene {}", name);
->>>>>>> edebc4a2
     import(source.clone(), name)
         .with_context(|_| error::Error::GltfImporterError)
         .and_then(|(gltf, buffers)| {
@@ -105,24 +72,13 @@
         })
 }
 
-<<<<<<< HEAD
-fn load_data<N>(
-=======
 fn load_data(
->>>>>>> edebc4a2
     gltf: &Gltf,
     buffers: &Buffers,
     options: &GltfSceneOptions,
     source: Arc<dyn Source>,
     name: &str,
-<<<<<<< HEAD
-) -> Result<Prefab<GltfPrefab<N>>, Error>
-where
-    N: RealField + SubsetOf<f32>,
-{
-=======
 ) -> Result<Prefab<GltfPrefab>, Error> {
->>>>>>> edebc4a2
     let scene_index = get_scene_index(gltf, options)?;
     let mut prefab = Prefab::<GltfPrefab>::new();
     load_scene(
@@ -150,27 +106,15 @@
     }
 }
 
-<<<<<<< HEAD
-fn load_scene<N>(
-=======
 fn load_scene(
->>>>>>> edebc4a2
     gltf: &Gltf,
     scene_index: usize,
     buffers: &Buffers,
     options: &GltfSceneOptions,
     source: Arc<dyn Source>,
     name: &str,
-<<<<<<< HEAD
-    prefab: &mut Prefab<GltfPrefab<N>>,
-) -> Result<(), Error>
-where
-    N: RealField + SubsetOf<f32>,
-{
-=======
     prefab: &mut Prefab<GltfPrefab>,
 ) -> Result<(), Error> {
->>>>>>> edebc4a2
     let scene = gltf
         .scenes()
         .nth(scene_index)
@@ -246,11 +190,7 @@
     mesh_indices: Vec<usize>,
 }
 
-<<<<<<< HEAD
-fn load_node<N>(
-=======
 fn load_node(
->>>>>>> edebc4a2
     gltf: &Gltf,
     node: &gltf::Node<'_>,
     entity_index: usize,
@@ -263,10 +203,7 @@
     skin_map: &mut HashMap<usize, SkinInfo>,
     parent_bounding_box: &mut GltfNodeExtent,
     material_set: &mut GltfMaterialSet,
-) -> Result<(), Error>
-where
-    N: RealField + SubsetOf<f32>,
-{
+) -> Result<(), Error> {
     node_map.insert(node.index(), entity_index);
 
     // Load node name.
@@ -276,29 +213,11 @@
 
     // Load transformation data, default will be identity
     let (translation, rotation, scale) = node.transform().decomposed();
-<<<<<<< HEAD
-    let mut local_transform = Transform::<N>::default();
-    *local_transform.translation_mut() =
-        try_convert::<_, Vector3<N>>(Vector3::from(translation)).unwrap();
-=======
     let mut local_transform = Transform::default();
-    *local_transform.translation_mut() = Vector3::new(
-        translation[0].into(),
-        translation[1].into(),
-        translation[2].into(),
-    );
->>>>>>> edebc4a2
-    // gltf quat format: [x, y, z, w], argument order expected by our quaternion: (w, x, y, z)
-    *local_transform.rotation_mut() = Unit::new_normalize(
-        try_convert::<_, Quaternion<N>>(Quaternion::new(
-            rotation[3],
-            rotation[0],
-            rotation[1],
-            rotation[2],
-        ))
-        .unwrap(),
-    );
-    *local_transform.scale_mut() = try_convert::<_, Vector3<N>>(Vector3::from(scale)).unwrap();
+    *local_transform.translation_mut() = convert::<_, Vector3<Float>>(Vector3::from(translation));
+    *local_transform.rotation_mut() =
+        Unit::new_normalize(convert::<_, Quaternion<Float>>(Quaternion::from(Vector4::from(rotation))));
+    *local_transform.scale_mut() = convert::<_, Vector3<Float>>(Vector3::from(scale));
     prefab.data_or_default(entity_index).transform = Some(local_transform);
 
     // check for skinning
