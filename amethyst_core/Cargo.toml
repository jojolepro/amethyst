[package]
name = "amethyst_core"
version = "0.5.0"
authors = ["Simon Rönnberg <seamonr@gmail.com>"]
edition = "2018"
description = "Amethyst core"

documentation = "https://www.amethyst.rs/doc/latest/doc/amethyst_core/"
homepage = "https://www.amethyst.rs/"
repository = "https://github.com/amethyst/amethyst"

license = "MIT/Apache-2.0"

[badges]
appveyor = { repository = "amethyst/amethyst" }
travis-ci = { repository = "amethyst/amethyst" }

[dependencies]
<<<<<<< HEAD
nalgebra = { version = "0.17", features = [ "sparse", "serde-serialize" ] }
=======
nalgebra = { version = "0.17", features = ["serde-serialize", "mint"] }
>>>>>>> e41c26cc
approx = "0.3"
amethyst_error = { path = "../amethyst_error", version = "0.1.0" }
derive-new = "0.5"
fnv = "1"
hibitset = { version = "0.5.2", features = ["parallel"] }
log = "0.4.6"
rayon = "1.0.2"
serde = { version = "1", features = ["derive"] }
shred = { version = "0.7" }
specs = { version = "0.14", features = ["common"] }
specs-hierarchy = { version = "0.3" }
shrev = "1.0"

thread_profiler = { version = "0.3" , optional = true }

[dev-dependencies]
amethyst = { path = "..", version = "0.10.0" }

[features]
profiler = [ "thread_profiler/thread_profiler" ]
nightly = [ "shred/nightly" ]
saveload = ["specs/serde"]<|MERGE_RESOLUTION|>--- conflicted
+++ resolved
@@ -16,11 +16,7 @@
 travis-ci = { repository = "amethyst/amethyst" }
 
 [dependencies]
-<<<<<<< HEAD
-nalgebra = { version = "0.17", features = [ "sparse", "serde-serialize" ] }
-=======
 nalgebra = { version = "0.17", features = ["serde-serialize", "mint"] }
->>>>>>> e41c26cc
 approx = "0.3"
 amethyst_error = { path = "../amethyst_error", version = "0.1.0" }
 derive-new = "0.5"
