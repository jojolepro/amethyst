--- conflicted
+++ resolved
@@ -55,26 +55,6 @@
 #![doc(html_logo_url = "https://www.amethyst.rs/assets/amethyst.svg")]
 #![warn(missing_docs, rust_2018_idioms, rust_2018_compatibility)]
 
-<<<<<<< HEAD
-#[macro_use]
-#[cfg(feature = "profiler")]
-pub extern crate thread_profiler;
-
-pub extern crate amethyst_animation as animation;
-pub extern crate amethyst_assets as assets;
-pub extern crate amethyst_audio as audio;
-pub extern crate amethyst_config as config;
-pub extern crate amethyst_controls as controls;
-pub extern crate amethyst_core as core;
-pub extern crate amethyst_input as input;
-pub extern crate amethyst_locale as locale;
-pub extern crate amethyst_network as network;
-pub extern crate amethyst_renderer as renderer;
-pub extern crate amethyst_ui as ui;
-pub extern crate amethyst_utils as utils;
-pub extern crate amethyst_xr as xr;
-pub extern crate winit;
-=======
 pub use amethyst_animation as animation;
 pub use amethyst_assets as assets;
 pub use amethyst_audio as audio;
@@ -89,8 +69,9 @@
 pub use amethyst_renderer as renderer;
 pub use amethyst_ui as ui;
 pub use amethyst_utils as utils;
+pub use amethyst_xr as xr;
 pub use winit;
->>>>>>> 82daa3aa
+
 
 pub use crate::core::{shred, shrev, specs as ecs};
 #[doc(hidden)]
