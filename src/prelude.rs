--- conflicted
+++ resolved
@@ -1,23 +1,11 @@
 //! Contains common types that can be glob-imported (`*`) for convenience.
 
-<<<<<<< HEAD
-pub use app::{Application, ApplicationBuilder, CoreApplication};
-pub use config::Config;
-pub use core::WithNamed;
-pub use ecs::prelude::{Builder, World};
-pub use game_data::{DataInit, GameData, GameDataBuilder};
-pub use state::{
-    EmptyState, EmptyTrans, SimpleState, SimpleTrans, State, StateData, Trans, TransQueue,
-};
-pub use state_event::StateEvent;
-=======
 pub use {
     app::{Application, ApplicationBuilder, CoreApplication},
     config::Config,
     core::WithNamed,
     ecs::prelude::{Builder, World},
     game_data::{DataInit, GameData, GameDataBuilder},
-    state::{EmptyState, EmptyTrans, SimpleState, SimpleTrans, State, StateData, Trans},
+    state::{EmptyState, EmptyTrans, SimpleState, SimpleTrans, State, StateData, Trans, TransQueue},
     state_event::StateEvent,
-};
->>>>>>> 6f29f18a
+};