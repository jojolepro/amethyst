--- conflicted
+++ resolved
@@ -1,14 +1,12 @@
 //! Provides utilities to remove large amounts of entities with a single command.
 
 use std::fmt::Debug;
-<<<<<<< HEAD
-=======
 
 use amethyst_assets::{PrefabData, PrefabError};
 use amethyst_core::specs::{
     world::EntitiesRes, Component, DenseVecStorage, Entity, Join, ReadStorage, WriteStorage,
 };
->>>>>>> d4b94c71
+
 
 /// A marker `Component` used to remove entities and clean up your scene.
 /// The generic parameter `I` is the type of id you want to use.
