//! Provides utilities for building and describing scenes in your game.

<<<<<<< HEAD
use amethyst_assets::{Format, PrefabData, PrefabError, ProgressCounter};
use amethyst_controls::ControlTagPrefab;
use amethyst_core::specs::prelude::Entity;
use amethyst_core::Transform;
=======
use std::fmt::Debug;

use serde::{de::DeserializeOwned, Serialize};

use amethyst_assets::{Format, PrefabData, PrefabError, ProgressCounter};
use amethyst_controls::ControlTagPrefab;
use amethyst_core::{specs::prelude::Entity, Transform};
>>>>>>> d4b94c71
use amethyst_renderer::{
    CameraPrefab, GraphicsPrefab, InternalShape, LightPrefab, Mesh, MeshData, ObjFormat,
    TextureFormat,
};
<<<<<<< HEAD
use removal::Removal;
use serde::de::DeserializeOwned;
use serde::Serialize;
use std::fmt::Debug;
=======

use removal::Removal;
>>>>>>> d4b94c71

/// Basic `Prefab` scene node, meant to be used for fast prototyping, and most likely replaced
/// for more complex scenarios.
///
/// ### Type parameters:
///
/// `V`: Vertex format to use for generated `Mesh`es, must to be one of:
///     * `Vec<PosTex>`
///     * `Vec<PosNormTex>`
///     * `Vec<PosNormTangTex>`
///     * `ComboMeshCreator`
/// `R`: The type of id used by the Removal component.
/// - `M`: `Format` to use for loading `Mesh`es from file
#[derive(Deserialize, Serialize, PrefabData)]
#[serde(default)]
pub struct BasicScenePrefab<V, R = (), M = ObjFormat>
where
    M: Format<Mesh> + Clone,
    M::Options: DeserializeOwned + Serialize + Clone,
    R: PartialEq + Debug + Clone + Send + Sync + 'static,
    V: From<InternalShape> + Into<MeshData>,
{
    graphics: Option<GraphicsPrefab<V, M, TextureFormat>>,
    transform: Option<Transform>,
    light: Option<LightPrefab>,
    camera: Option<CameraPrefab>,
    control_tag: Option<ControlTagPrefab>,
    removal: Option<Removal<R>>,
}

impl<V, R, M> Default for BasicScenePrefab<V, R, M>
where
    M: Format<Mesh> + Clone,
    M::Options: DeserializeOwned + Serialize + Clone,
    R: PartialEq + Debug + Clone + Send + Sync + 'static,
    V: From<InternalShape> + Into<MeshData>,
{
    fn default() -> Self {
        BasicScenePrefab {
            graphics: None,
            transform: None,
            light: None,
            camera: None,
            control_tag: None,
            removal: None,
        }
    }
}<|MERGE_RESOLUTION|>--- conflicted
+++ resolved
@@ -1,11 +1,5 @@
 //! Provides utilities for building and describing scenes in your game.
 
-<<<<<<< HEAD
-use amethyst_assets::{Format, PrefabData, PrefabError, ProgressCounter};
-use amethyst_controls::ControlTagPrefab;
-use amethyst_core::specs::prelude::Entity;
-use amethyst_core::Transform;
-=======
 use std::fmt::Debug;
 
 use serde::{de::DeserializeOwned, Serialize};
@@ -13,20 +7,13 @@
 use amethyst_assets::{Format, PrefabData, PrefabError, ProgressCounter};
 use amethyst_controls::ControlTagPrefab;
 use amethyst_core::{specs::prelude::Entity, Transform};
->>>>>>> d4b94c71
 use amethyst_renderer::{
     CameraPrefab, GraphicsPrefab, InternalShape, LightPrefab, Mesh, MeshData, ObjFormat,
     TextureFormat,
 };
-<<<<<<< HEAD
-use removal::Removal;
-use serde::de::DeserializeOwned;
-use serde::Serialize;
-use std::fmt::Debug;
-=======
 
 use removal::Removal;
->>>>>>> d4b94c71
+
 
 /// Basic `Prefab` scene node, meant to be used for fast prototyping, and most likely replaced
 /// for more complex scenarios.
