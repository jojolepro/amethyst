// TODO: Needs documentation.

#version 150 core

uniform sampler2D albedo;

in VertexData {
    vec2 tex_uv;
    vec4 color;
} vertex;

out vec4 out_color;

void main() {
<<<<<<< HEAD
    out_color = texture(albedo, tex_uv);
=======
    color = texture(albedo, vertex.tex_uv) * vertex.color;
>>>>>>> 82daa3aa
}<|MERGE_RESOLUTION|>--- conflicted
+++ resolved
@@ -12,9 +12,5 @@
 out vec4 out_color;
 
 void main() {
-<<<<<<< HEAD
-    out_color = texture(albedo, tex_uv);
-=======
     color = texture(albedo, vertex.tex_uv) * vertex.color;
->>>>>>> 82daa3aa
 }