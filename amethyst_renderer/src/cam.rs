//! Camera type with support for perspective and orthographic projections.

use amethyst_assets::PrefabData;
use amethyst_core::{
    nalgebra::{Matrix4, Orthographic3, Perspective3},
    specs::prelude::{Component, Entity, HashMapStorage, Write, WriteStorage},
};
use amethyst_error::Error;

use serde::{Deserialize, Serialize};

/// The projection mode of a `Camera`.
///
/// TODO: Remove and integrate with `Camera`.
#[derive(Clone, Debug, Deserialize, PartialEq, Serialize)]
pub enum Projection {
    /// An [orthographic projection][op].
    ///
    /// [op]: https://en.wikipedia.org/wiki/Orthographic_projection
    Orthographic(Orthographic3<f32>),
    /// A realistic [perspective projection][pp].
    ///
    /// [pp]: https://en.wikipedia.org/wiki/Perspective_(graphical)
    Perspective(Perspective3<f32>),
}

impl Projection {
    /// Creates an orthographic projection with the given left, right, bottom, and
    /// top plane distances.
    pub fn orthographic(l: f32, r: f32, b: f32, t: f32) -> Projection {
        Projection::Orthographic(Orthographic3::new(l, r, b, t, 0.1, 2000.0))
    }

    /// Creates a perspective projection with the given aspect ratio and
    /// field-of-view. `fov` is specified in radians.
    pub fn perspective(aspect: f32, fov: f32) -> Projection {
        Projection::Perspective(Perspective3::new(aspect, fov, 0.1, 2000.0))
    }
}

impl From<Projection> for Camera {
    fn from(proj: Projection) -> Self {
        let proj = match proj {
            Projection::Perspective(p) => p.to_homogeneous(),
            Projection::Orthographic(o) => o.to_homogeneous(),
        };
        Camera { proj }
    }
}

/// Camera struct.
#[derive(Clone, Debug, Deserialize, PartialEq, Serialize)]
pub struct Camera {
    /// Graphical projection of the camera.
    pub proj: Matrix4<f32>,
}

impl Camera {
    /// Create a normalized camera for 2D.
    ///
    /// Will use an orthographic projection with lower left corner being (-1., -1.) and
    /// upper right (1., 1.).
    /// View transformation will be multiplicative identity.
    pub fn standard_2d() -> Self {
        Self::from(Projection::orthographic(-1., 1., -1., 1.))
    }

    /// Create a standard camera for 3D.
    ///
    /// Will use a perspective projection with aspect from the given screen dimensions and a field
    /// of view of π/3 radians (60 degrees).
    /// View transformation will be multiplicative identity.
    pub fn standard_3d(width: f32, height: f32) -> Self {
        Self::from(Projection::perspective(
            width / height,
            std::f32::consts::FRAC_PI_3,
        ))
    }
}

impl Component for Camera {
    type Storage = HashMapStorage<Self>;
}

/// Active camera resource, used by the renderer to choose which camera to get the view matrix from.
/// If no active camera is found, the first camera will be used as a fallback.
#[derive(Clone, Debug, PartialEq, Default)]
pub struct ActiveCamera {
    /// Camera entity
    pub entity: Option<Entity>,
}

/// Projection prefab
#[derive(Clone, Debug, Deserialize, Serialize)]
pub enum CameraPrefab {
    /// An [orthographic projection][op].
    ///
    /// [op]: https://en.wikipedia.org/wiki/Orthographic_projection
    #[serde(with = "serde_ortho")]
    Orthographic(Orthographic3<f32>),

    /// A realistic [perspective projection][pp].
    ///
    /// [pp]: https://en.wikipedia.org/wiki/Perspective_(graphical)
    #[serde(with = "serde_persp")]
    Perspective(Perspective3<f32>),

    /// Projection matrix
    Matrix(Matrix4<f32>),
}

impl<'a> PrefabData<'a> for CameraPrefab {
    type SystemData = WriteStorage<'a, Camera>;
    type Result = ();

    fn add_to_entity(
        &self,
        entity: Entity,
        storage: &mut Self::SystemData,
        _: &[Entity],
    ) -> Result<(), Error> {
        let proj = match *self {
            CameraPrefab::Matrix(mat) => mat,
            CameraPrefab::Orthographic(ortho) => ortho.to_homogeneous(),
            CameraPrefab::Perspective(perspective) => perspective.to_homogeneous(),
        };
        storage.insert(entity, Camera { proj }).map(|_| ())?;
        Ok(())
    }
}

/// Active camera prefab
pub struct ActiveCameraPrefab(usize);

impl<'a> PrefabData<'a> for ActiveCameraPrefab {
    type SystemData = (Write<'a, ActiveCamera>,);
    type Result = ();

    fn add_to_entity(
        &self,
        _: Entity,
        system_data: &mut Self::SystemData,
        entities: &[Entity],
<<<<<<< HEAD
    ) -> Result<(), PrefabError> {
=======
    ) -> Result<(), Error> {
>>>>>>> 4659c641
        system_data.0.entity = Some(entities[self.0]);
        // TODO: if no `ActiveCamera` insert using `LazyUpdate`, require changes to `specs`
        Ok(())
    }
}

mod serde_ortho {
    use std::fmt;

    use serde::{
        de::{self, Deserializer, MapAccess, SeqAccess, Visitor},
        ser::Serializer,
        Deserialize, Serialize,
    };

    use amethyst_core::nalgebra::Orthographic3;

    pub fn deserialize<'de, D>(deserializer: D) -> Result<Orthographic3<f32>, D::Error>
    where
        D: Deserializer<'de>,
    {
        #[derive(Deserialize)]
        #[serde(field_identifier, rename_all = "snake_case")]
        enum Field {
            Left,
            Right,
            Bottom,
            Top,
            Znear,
            Zfar,
        };

        struct OrthographicVisitor;

        impl<'de> Visitor<'de> for OrthographicVisitor {
            type Value = Orthographic3<f32>;

            fn expecting(&self, formatter: &mut fmt::Formatter<'_>) -> fmt::Result {
                formatter.write_str("struct Orthographic")
            }

            fn visit_seq<V>(self, mut seq: V) -> Result<Self::Value, V::Error>
            where
                V: SeqAccess<'de>,
            {
                let left = seq
                    .next_element()?
                    .ok_or_else(|| de::Error::invalid_length(0, &self))?;
                let right = seq
                    .next_element()?
                    .ok_or_else(|| de::Error::invalid_length(1, &self))?;
                let bottom = seq
                    .next_element()?
                    .ok_or_else(|| de::Error::invalid_length(2, &self))?;
                let top = seq
                    .next_element()?
                    .ok_or_else(|| de::Error::invalid_length(3, &self))?;
                let znear = seq
                    .next_element()?
                    .ok_or_else(|| de::Error::invalid_length(4, &self))?;
                let zfar = seq
                    .next_element()?
                    .ok_or_else(|| de::Error::invalid_length(5, &self))?;

                Ok(Orthographic3::new(left, right, bottom, top, znear, zfar))
            }

            fn visit_map<V>(self, mut map: V) -> Result<Self::Value, V::Error>
            where
                V: MapAccess<'de>,
            {
                let mut left = None;
                let mut right = None;
                let mut bottom = None;
                let mut top = None;
                let mut znear = None;
                let mut zfar = None;

                while let Some(key) = map.next_key()? {
                    match key {
                        Field::Left => {
                            if left.is_some() {
                                return Err(de::Error::duplicate_field("left"));
                            }
                            left = Some(map.next_value()?);
                        }
                        Field::Right => {
                            if right.is_some() {
                                return Err(de::Error::duplicate_field("right"));
                            }
                            right = Some(map.next_value()?);
                        }
                        Field::Bottom => {
                            if bottom.is_some() {
                                return Err(de::Error::duplicate_field("bottom"));
                            }
                            bottom = Some(map.next_value()?);
                        }
                        Field::Top => {
                            if top.is_some() {
                                return Err(de::Error::duplicate_field("top"));
                            }
                            top = Some(map.next_value()?);
                        }
                        Field::Znear => {
                            if znear.is_some() {
                                return Err(de::Error::duplicate_field("znear"));
                            }
                            znear = Some(map.next_value()?);
                        }
                        Field::Zfar => {
                            if zfar.is_some() {
                                return Err(de::Error::duplicate_field("zfar"));
                            }
                            zfar = Some(map.next_value()?);
                        }
                    }
                }
                let left = left.ok_or_else(|| de::Error::missing_field("left"))?;
                let right = right.ok_or_else(|| de::Error::missing_field("right"))?;
                let bottom = bottom.ok_or_else(|| de::Error::missing_field("bottom"))?;
                let top = top.ok_or_else(|| de::Error::missing_field("top"))?;
                let znear = znear.ok_or_else(|| de::Error::missing_field("znear"))?;
                let zfar = zfar.ok_or_else(|| de::Error::missing_field("zfar"))?;

                Ok(Orthographic3::new(left, right, bottom, top, znear, zfar))
            }
        }

        const FIELDS: &'static [&'static str] =
            &["left", "right", "bottom", "top", "znear", "zfar"];
        deserializer.deserialize_struct("Orthographic", FIELDS, OrthographicVisitor)
    }

    pub fn serialize<S>(proj: &Orthographic3<f32>, serializer: S) -> Result<S::Ok, S::Error>
    where
        S: Serializer,
    {
        #[derive(Serialize)]
        struct OrthographicValues {
            left: f32,
            right: f32,
            bottom: f32,
            top: f32,
            znear: f32,
            zfar: f32,
        }

        Serialize::serialize(
            &OrthographicValues {
                left: proj.left(),
                right: proj.right(),
                bottom: proj.bottom(),
                top: proj.top(),
                znear: proj.znear(),
                zfar: proj.zfar(),
            },
            serializer,
        )
    }
}

mod serde_persp {
    use std::fmt;

    use serde::{
        de::{self, Deserializer, MapAccess, SeqAccess, Visitor},
        ser::Serializer,
        Deserialize, Serialize,
    };

    use amethyst_core::nalgebra::Perspective3;

    pub fn deserialize<'de, D>(deserializer: D) -> Result<Perspective3<f32>, D::Error>
    where
        D: Deserializer<'de>,
    {
        #[derive(Deserialize)]
        #[serde(field_identifier, rename_all = "snake_case")]
        enum Field {
            Aspect,
            Fovy,
            Znear,
            Zfar,
        };

        struct PerspectiveVisitor;

        impl<'de> Visitor<'de> for PerspectiveVisitor {
            type Value = Perspective3<f32>;

            fn expecting(&self, formatter: &mut fmt::Formatter<'_>) -> fmt::Result {
                formatter.write_str("struct Perspective")
            }

            fn visit_seq<V>(self, mut seq: V) -> Result<Self::Value, V::Error>
            where
                V: SeqAccess<'de>,
            {
                let aspect = seq
                    .next_element()?
                    .ok_or_else(|| de::Error::invalid_length(0, &self))?;
                let fovy = seq
                    .next_element()?
                    .ok_or_else(|| de::Error::invalid_length(1, &self))?;
                let znear = seq
                    .next_element()?
                    .ok_or_else(|| de::Error::invalid_length(2, &self))?;
                let zfar = seq
                    .next_element()?
                    .ok_or_else(|| de::Error::invalid_length(3, &self))?;

                Ok(Perspective3::new(aspect, fovy, znear, zfar))
            }

            fn visit_map<V>(self, mut map: V) -> Result<Self::Value, V::Error>
            where
                V: MapAccess<'de>,
            {
                let mut aspect = None;
                let mut fovy = None;
                let mut znear = None;
                let mut zfar = None;

                while let Some(key) = map.next_key()? {
                    match key {
                        Field::Aspect => {
                            if aspect.is_some() {
                                return Err(de::Error::duplicate_field("aspect"));
                            }
                            aspect = Some(map.next_value()?);
                        }
                        Field::Fovy => {
                            if fovy.is_some() {
                                return Err(de::Error::duplicate_field("fovy"));
                            }
                            fovy = Some(map.next_value()?);
                        }
                        Field::Znear => {
                            if znear.is_some() {
                                return Err(de::Error::duplicate_field("znear"));
                            }
                            znear = Some(map.next_value()?);
                        }
                        Field::Zfar => {
                            if zfar.is_some() {
                                return Err(de::Error::duplicate_field("zfar"));
                            }
                            zfar = Some(map.next_value()?);
                        }
                    }
                }
                let aspect = aspect.ok_or_else(|| de::Error::missing_field("aspect"))?;
                let fovy = fovy.ok_or_else(|| de::Error::missing_field("fovy"))?;
                let znear = znear.ok_or_else(|| de::Error::missing_field("znear"))?;
                let zfar = zfar.ok_or_else(|| de::Error::missing_field("zfar"))?;

                Ok(Perspective3::new(aspect, fovy, znear, zfar))
            }
        }

        const FIELDS: &'static [&'static str] = &["aspect", "fovy", "znear", "zfar"];
        deserializer.deserialize_struct("Perspective", FIELDS, PerspectiveVisitor)
    }

    pub fn serialize<S>(proj: &Perspective3<f32>, serializer: S) -> Result<S::Ok, S::Error>
    where
        S: Serializer,
    {
        #[derive(Serialize)]
        struct PerspectiveValues {
            aspect: f32,
            fovy: f32,
            znear: f32,
            zfar: f32,
        }

        Serialize::serialize(
            &PerspectiveValues {
                aspect: proj.aspect(),
                fovy: proj.fovy(),
                znear: proj.znear(),
                zfar: proj.zfar(),
            },
            serializer,
        )
    }
}<|MERGE_RESOLUTION|>--- conflicted
+++ resolved
@@ -141,11 +141,7 @@
         _: Entity,
         system_data: &mut Self::SystemData,
         entities: &[Entity],
-<<<<<<< HEAD
-    ) -> Result<(), PrefabError> {
-=======
     ) -> Result<(), Error> {
->>>>>>> 4659c641
         system_data.0.entity = Some(entities[self.0]);
         // TODO: if no `ActiveCamera` insert using `LazyUpdate`, require changes to `specs`
         Ok(())
