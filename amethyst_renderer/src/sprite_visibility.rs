--- conflicted
+++ resolved
@@ -3,15 +3,8 @@
 use hibitset::BitSet;
 
 use amethyst_core::{
-<<<<<<< HEAD
-    nalgebra::{zero, Point3, RealField, Vector3},
-    specs::prelude::{Entities, Entity, Join, Read, ReadStorage, System, Write},
-    Transform,
-=======
+    math::{zero, Point3, RealField, Vector3},
     ecs::prelude::{Entities, Entity, Join, Read, ReadStorage, System, Write},
-    math::{Point3, Vector3},
-    GlobalTransform,
->>>>>>> eac09b6c
 };
 
 use crate::{
@@ -73,19 +66,12 @@
         Read<'a, ActiveCamera>,
         ReadStorage<'a, Camera>,
         ReadStorage<'a, Transparent>,
-<<<<<<< HEAD
         ReadStorage<'a, Transform<N>>,
-=======
-        ReadStorage<'a, GlobalTransform>,
         ReadStorage<'a, ScreenSpace>,
->>>>>>> eac09b6c
     );
 
     fn run(
         &mut self,
-<<<<<<< HEAD
-        (entities, mut visibility, hidden, hidden_prop, active, camera, transparent, transform): Self::SystemData,
-=======
         (
             entities,
             mut visibility,
@@ -94,10 +80,9 @@
             active,
             camera,
             transparent,
-            global,
+            transform,
             screen_spaces,
         ): Self::SystemData,
->>>>>>> eac09b6c
     ) {
         let origin = Point3::origin();
 
@@ -108,11 +93,7 @@
             .and_then(|entity| transform.get(entity))
             .or_else(|| (&camera, &transform).join().map(|cg| cg.1).next());
         let camera_backward = camera
-<<<<<<< HEAD
             .map(|c| c.global_matrix().column(2).xyz().into())
-=======
-            .map(|c| c.0.column(2).xyz())
->>>>>>> eac09b6c
             .unwrap_or_else(Vector3::z);
         let camera_centroid = camera
             .map(|g| g.global_matrix().transform_point(&origin))
@@ -120,31 +101,16 @@
 
         self.centroids.clear();
         self.centroids.extend(
-<<<<<<< HEAD
-            (&*entities, &transform, !&hidden, !&hidden_prop)
-                .join()
-                .map(|(entity, transform, _, _)| {
-                    (entity, transform.global_matrix().transform_point(&origin))
-                })
-                .map(|(entity, centroid)| Internals {
-                    entity,
-                    transparent: transparent.contains(entity),
-                    centroid,
-                    from_camera: centroid - camera_centroid,
-                })
-                // filter entities behind the camera
-                .filter(|c| c.from_camera.dot(&camera_backward) < zero()),
-=======
             (
                 &*entities,
-                &global,
+                &transform,
                 !&hidden,
                 !&hidden_prop,
                 screen_spaces.maybe(),
             )
                 .join()
                 .map(|(entity, global, _, _, screen_space)| {
-                    (entity, global.0.transform_point(&origin), screen_space)
+                    (entity, transform.global_matrix().transform_point(&origin), screen_space)
                 })
                 .map(|(entity, centroid, screen_space)| {
                     (
@@ -159,10 +125,9 @@
                 })
                 // filter entities behind the camera
                 .filter(|(c, screen_space)| {
-                    c.from_camera.dot(&camera_backward) < 0. || screen_space.is_some()
+                    c.from_camera.dot(&camera_backward) < zero() || screen_space.is_some()
                 })
                 .map(|(c, _)| c),
->>>>>>> eac09b6c
         );
         self.transparent.clear();
         self.transparent
