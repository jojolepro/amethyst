--- conflicted
+++ resolved
@@ -1,27 +1,12 @@
 //! Rendering system.
 //!
 
-<<<<<<< HEAD
-use amethyst_assets::{AssetStorage, HotReloadStrategy};
-use amethyst_core::shrev::EventChannel;
-use amethyst_core::specs::prelude::{
-    Read, ReadExpect, Resources, RunNow, SystemData, Write, WriteExpect,
-};
-use amethyst_core::Time;
 use amethyst_xr::XRInfo;
-use xr::{XRRenderInfo, XRTargetInfo};
-use config::DisplayConfig;
-use error::Result;
-use formats::{create_mesh_asset, create_texture_asset};
-use mesh::Mesh;
-use mtl::{Material, MaterialDefaults};
-use pipe::{PipelineBuild, PipelineData, PolyPipeline};
-=======
+use crate::xr::{XRRenderInfo, XRTargetInfo};
 use std::{mem, sync::Arc};
 
 use derivative::Derivative;
 use log::error;
->>>>>>> 82daa3aa
 use rayon::ThreadPool;
 use winit::{DeviceEvent, Event, WindowEvent};
 
@@ -165,43 +150,8 @@
         }
         screen_dimensions.update_hidpi_factor(hidpi);
     }
-<<<<<<< HEAD
-=======
-
-    fn render(&mut self, (mut event_handler, data): RenderData<'_, P>) {
-        self.renderer.draw(&mut self.pipe, data);
-        let events = &mut self.event_vec;
-        self.renderer.events_mut().poll_events(|new_event| {
-            compress_events(events, new_event);
-        });
-        event_handler.iter_write(events.drain(..));
-    }
->>>>>>> 82daa3aa
-}
-
-type AssetLoadingData<'a> = (
-    Read<'a, Time>,
-    ReadExpect<'a, Arc<ThreadPool>>,
-    Option<Read<'a, HotReloadStrategy>>,
-    Write<'a, AssetStorage<Mesh>>,
-    Write<'a, AssetStorage<Texture>>,
-);
-
-type WindowData<'a> = (Write<'a, WindowMessages>, WriteExpect<'a, ScreenDimensions>);
-
-type RenderData<'a, P> = <P as PipelineData<'a>>::Data;
-
-impl<'a, P> RunNow<'a> for RenderSystem<P>
-where
-    P: PolyPipeline,
-{
-    fn run_now(&mut self, res: &'a Resources) {
-        #[cfg(feature = "profiler")]
-        profile_scope!("render_system");
-<<<<<<< HEAD
-        self.asset_loading(AssetLoadingData::fetch(res));
-        self.window_management(WindowData::fetch(res));
-
+
+    fn render(&mut self, res: &'_ Resources) {
         if let Some(mut xr_info) = res.try_fetch_mut::<XRInfo>() {
             {
                 let mut targets = self.renderer.xr_targets().len();
@@ -248,9 +198,29 @@
         self.renderer.events_mut().poll_events(|new_event| {
             compress_events(events, new_event);
         });
-        res.fetch_mut::<EventChannel<Event>>()
-            .iter_write(events.drain(..));
-=======
+        res.fetch_mut::<EventChannel<Event>>().iter_write(events.drain(..));
+    }
+}
+
+type AssetLoadingData<'a> = (
+    Read<'a, Time>,
+    ReadExpect<'a, Arc<ThreadPool>>,
+    Option<Read<'a, HotReloadStrategy>>,
+    Write<'a, AssetStorage<Mesh>>,
+    Write<'a, AssetStorage<Texture>>,
+);
+
+type WindowData<'a> = (Write<'a, WindowMessages>, WriteExpect<'a, ScreenDimensions>);
+
+type RenderData<'a, P> = <P as PipelineData<'a>>::Data;
+
+impl<'a, P> RunNow<'a> for RenderSystem<P>
+where
+    P: PolyPipeline,
+{
+    fn run_now(&mut self, res: &'a Resources) {
+        #[cfg(feature = "profiler")]
+        profile_scope!("render_system");
         {
             #[cfg(feature = "profiler")]
             profile_scope!("render_system_assetloading");
@@ -264,9 +234,9 @@
         {
             #[cfg(feature = "profiler")]
             profile_scope!("render_system_render");
-            self.render(RenderData::<P>::fetch(res));
-        }
->>>>>>> 82daa3aa
+            //self.render(RenderData::<P>::fetch(res));
+            self.render(res);
+        }
     }
 
     fn setup(&mut self, res: &mut Resources) {
