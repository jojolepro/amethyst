[package]
name = "amethyst"
version = "0.14.0"
authors = ["Eyal Kalderon <ebkalderon@gmail.com>", "Amethyst Foundation <contact@amethyst.rs>"]
edition = "2018"
description = "Data-oriented game engine written in Rust"
exclude = ["examples/*", "book/*"]
keywords = ["game", "engine", "sdk", "amethyst"]
categories = ["game-engines"]

documentation = "https://docs.amethyst.rs/stable/amethyst"
homepage = "https://amethyst.rs/"
repository = "https://github.com/amethyst/amethyst"

readme = "README.md"
license = "MIT/Apache-2.0"

[badges]
travis-ci = { repository = "amethyst/amethyst", branch = "master" }

[features]
default = ["animation", "audio", "locale", "network", "renderer"]

vulkan = ["amethyst_rendy/vulkan", "amethyst_rendy/vulkan-x11"]
metal = ["amethyst_rendy/metal"]
empty = ["amethyst_rendy/empty"]

tiles = [
    "amethyst_tiles"
]
animation = [
    "amethyst_animation"
]
audio = [
    "amethyst_audio"
]
gltf = [
    "amethyst_gltf",
    "amethyst_animation"
]
locale = [
    "amethyst_locale"
]
network = [
    "amethyst_network"
]

renderer = [
    "amethyst_rendy",
    "amethyst_ui",
    "amethyst_input",
    "amethyst_window",
    "amethyst_controls",
    "amethyst_utils",
    "winit",
    "failure",
]

profiler = [
    "thread_profiler",
    "thread_profiler/thread_profiler",
    "amethyst_animation/profiler",
    "amethyst_assets/profiler",
    "amethyst_audio/profiler",
    "amethyst_config/profiler",
    "amethyst_core/profiler",
    "amethyst_controls/profiler",
    "amethyst_input/profiler",
    "amethyst_locale/profiler",
    "amethyst_rendy/profiler",
    "amethyst_ui/profiler",
    "amethyst_utils/profiler",
    "amethyst_tiles/profiler",
]
sdl_controller = [
    "amethyst_input/sdl_controller",
]
json = [
    "amethyst_assets/json"
]
saveload = [
    "amethyst_core/saveload"
]
server = [
    "locale",
    "network"
]
no-slow-safety-checks = ["amethyst_rendy/no-slow-safety-checks"]
shader-compiler = ["amethyst_rendy/shader-compiler"]
test-support = [
  "amethyst_rendy/test-support",
  "amethyst_window/test-support",
]
experimental-spirv-reflection = ["amethyst_rendy/experimental-spirv-reflection"]

[workspace]
members = [
  "amethyst_animation",
  "amethyst_assets",
  "amethyst_audio",
  "amethyst_config",
  "amethyst_core",
  "amethyst_error",
  "amethyst_controls",
  "amethyst_derive",
  "amethyst_gltf",
  "amethyst_network",
  "amethyst_locale",
  "amethyst_rendy",
  "amethyst_input",
  "amethyst_ui",
  "amethyst_utils",
  "amethyst_test",
  "amethyst_tiles",
  "amethyst_window",
]

[dependencies]
<<<<<<< HEAD
amethyst_animation = { path = "amethyst_animation", version = "0.8.1", optional = true }
amethyst_assets = { path = "amethyst_assets", version = "0.9.1" }
amethyst_audio = { path = "amethyst_audio", version = "0.8.0", optional = true }
amethyst_config = { path = "amethyst_config", version = "0.12.0" }
amethyst_core = { path = "amethyst_core", version = "0.8.1" }
amethyst_error = { path = "amethyst_error", version = "0.3.0" }
amethyst_controls = { path = "amethyst_controls", version = "0.7.0", optional = true }
amethyst_derive = { path = "amethyst_derive", version = "0.6.1" }
amethyst_gltf = { path = "amethyst_gltf", version = "0.8.1", optional = true }
amethyst_network = { path = "amethyst_network", version = "0.6.1", optional = true }
amethyst_locale = { path = "amethyst_locale", version = "0.7.2", optional = true }
amethyst_rendy = { path = "amethyst_rendy", version = "0.3.0", features = ["window"], optional = true }
amethyst_input = { path = "amethyst_input", version = "0.9.1", optional = true }
amethyst_ui = { path = "amethyst_ui", version = "0.8.1", optional = true }
amethyst_utils = { path = "amethyst_utils", version = "0.8.0", optional = true }
amethyst_window = { path = "amethyst_window", version = "0.3.0", optional = true }
amethyst_tiles = { path = "amethyst_tiles", version = "0.1.1", optional = true }
crossbeam-channel = "0.3.9"
derivative = "1.0"
fern = { version = "0.5", features = ["colored"] }
log = { version = "0.4.6", features = ["serde"] }
rayon = "1.1.0"
rustc_version_runtime = "0.1"
sentry = { version = "0.17.0", optional = true }
winit = { version = "0.19", features = ["serde", "icon_loading"], optional = true }
serde = { version = "1.0", features = ["derive"] }
palette = { version = "0.4", features = ["serde"] }
failure = { version = "0.1", optional = true }
thread_profiler = { version = "0.3", optional = true }
lazy_static = "1.3"
glsl-layout = "0.3"
=======
amethyst_animation = { path = "amethyst_animation", version = "0.9.0", optional = true }
amethyst_assets = { path = "amethyst_assets", version = "0.10.0" }
amethyst_audio = { path = "amethyst_audio", version = "0.9.0", optional = true }
amethyst_config = { path = "amethyst_config", version = "0.13.0" }
amethyst_core = { path = "amethyst_core", version = "0.9.0" }
amethyst_error = { path = "amethyst_error", version = "0.4.0" }
amethyst_controls = { path = "amethyst_controls", version = "0.8.0" }
amethyst_derive = { path = "amethyst_derive", version = "0.7.0" }
amethyst_gltf = { path = "amethyst_gltf", version = "0.9.0", optional = true }
amethyst_network = { path = "amethyst_network", version = "0.7.0", optional = true }
amethyst_locale = { path = "amethyst_locale", version = "0.8.0", optional = true }
amethyst_rendy = { path = "amethyst_rendy", version = "0.4.0", features = ["window"], optional = true }
amethyst_input = { path = "amethyst_input", version = "0.10.0" }
amethyst_ui = { path = "amethyst_ui", version = "0.9.0" }
amethyst_utils = { path = "amethyst_utils", version = "0.9.0" }
amethyst_window = { path = "amethyst_window", version = "0.4.0" }
amethyst_tiles = { path = "amethyst_tiles", version = "0.2.0", optional = true }
crossbeam-channel = "0.4.0"
derivative = "1.0.3"
fern = { version = "0.5.9", features = ["colored"] }
log = { version = "0.4.8", features = ["serde"] }
rayon = "1.3.0"
rustc_version_runtime = "0.1.5"
sentry = { version = "0.17.0", optional = true }
winit = { version = "0.19", features = ["serde", "icon_loading"] }
serde = { version = "1.0.104", features = ["derive"] }
palette = { version = "0.4", features = ["serde"] }
failure = "0.1.6"
thread_profiler = { version = "0.3.0", optional = true }
lazy_static = "1.4.0"
glsl-layout = "0.3.2"
>>>>>>> 483119ef

[dev-dependencies]
derive-new = "0.5.8"
env_logger = "0.7.1"
genmesh = "0.6.2"
ron = "0.5.1"
specs-derive = "0.4.1"

[build-dependencies]
dirs = "2.0.2"
vergen = "3.0.4"

[[example]]
name = "hello_world"
path = "examples/hello_world/main.rs"

[[example]]
name = "window"
path = "examples/window/main.rs"

[[example]]
name = "sphere"
path = "examples/sphere/main.rs"

[[example]]
name = "renderable"
path = "examples/renderable/main.rs"

[[example]]
name = "pong"
path = "examples/pong/main.rs"
required-features = ["audio"]

[[example]]
name = "asset_custom"
path = "examples/asset_custom/main.rs"

[[example]]
name = "asset_loading"
path = "examples/asset_loading/main.rs"

[[example]]
name = "material"
path = "examples/material/main.rs"

[[example]]
name = "gltf"
path = "examples/gltf/main.rs"
required-features = ["animation", "gltf"]

[[example]]
name = "ui"
path = "examples/ui/main.rs"
required-features = ["audio"]

[[example]]
name = "states_ui"
path = "examples/states_ui/main.rs"
required-features = ["audio"]

[[example]]
name = "custom_render_pass"
path = "examples/custom_render_pass/main.rs"

[[example]]
name = "custom_ui"
path = "examples/custom_ui/main.rs"
required-features = ["audio"]

[[example]]
name = "animation"
path = "examples/animation/main.rs"
required-features = ["animation"]

[[example]]
name = "fly_camera"
path = "examples/fly_camera/main.rs"

[[example]]
name = "sprite_animation"
path = "examples/sprite_animation/main.rs"
required-features = ["animation"]

[[example]]
name = "sprites_ordered"
path = "examples/sprites_ordered/main.rs"

[[example]]
name = "pong_tutorial_01"
path = "examples/pong_tutorial_01/main.rs"
required-features = ["audio"]

[[example]]
name = "pong_tutorial_02"
path = "examples/pong_tutorial_02/main.rs"
required-features = ["audio"]

[[example]]
name = "pong_tutorial_03"
path = "examples/pong_tutorial_03/main.rs"
required-features = ["audio"]

[[example]]
name = "pong_tutorial_04"
path = "examples/pong_tutorial_04/main.rs"
required-features = ["audio"]

[[example]]
name = "pong_tutorial_05"
path = "examples/pong_tutorial_05/main.rs"
required-features = ["audio"]

[[example]]
name = "net_client"
path = "examples/net_client/main.rs"
required-features = ["network"]

[[example]]
name = "net_server"
path = "examples/net_server/main.rs"
required-features = ["network"]

[[example]]
name = "locale"
path = "examples/locale/main.rs"
required-features = ["locale"]

[[example]]
name = "custom_game_data"
path = "examples/custom_game_data/main.rs"

[[example]]
name = "arc_ball_camera"
path = "examples/arc_ball_camera/main.rs"

[[example]]
name = "prefab"
path = "examples/prefab/main.rs"

[[example]]
name = "prefab_adapter"
path = "examples/prefab_adapter/main.rs"

[[example]]
name = "prefab_basic"
path = "examples/prefab_basic/main.rs"

[[example]]
name = "prefab_multi"
path = "examples/prefab_multi/main.rs"

[[example]]
name = "prefab_custom"
path = "examples/prefab_custom/main.rs"

[[example]]
name = "debug_lines"
path = "examples/debug_lines/main.rs"

[[example]]
name = "debug_lines_ortho"
path = "examples/debug_lines_ortho/main.rs"

[[example]]
name = "state_dispatcher"
path = "examples/state_dispatcher/main.rs"

[[example]]
name = "spotlights"
path = "examples/spotlights/main.rs"

[[example]]
name = "sprite_camera_follow"
path = "examples/sprite_camera_follow/main.rs"

[[example]]
name = "auto_fov"
path = "examples/auto_fov/main.rs"

[[example]]
name = "events"
path = "examples/events/main.rs"

[[example]]
name = "rendy"
path = "examples/rendy/main.rs"
required-features = ["animation", "gltf"]

[[example]]
name = "tiles"
path = "examples/tiles/main.rs"
required-features = [ "tiles" ]

[package.metadata.docs.rs]
features = ["animation", "audio", "gltf", "tiles", "json", "locale", "network", "sdl_controller", "vulkan"]
<|MERGE_RESOLUTION|>--- conflicted
+++ resolved
@@ -116,55 +116,22 @@
 ]
 
 [dependencies]
-<<<<<<< HEAD
-amethyst_animation = { path = "amethyst_animation", version = "0.8.1", optional = true }
-amethyst_assets = { path = "amethyst_assets", version = "0.9.1" }
-amethyst_audio = { path = "amethyst_audio", version = "0.8.0", optional = true }
-amethyst_config = { path = "amethyst_config", version = "0.12.0" }
-amethyst_core = { path = "amethyst_core", version = "0.8.1" }
-amethyst_error = { path = "amethyst_error", version = "0.3.0" }
-amethyst_controls = { path = "amethyst_controls", version = "0.7.0", optional = true }
-amethyst_derive = { path = "amethyst_derive", version = "0.6.1" }
-amethyst_gltf = { path = "amethyst_gltf", version = "0.8.1", optional = true }
-amethyst_network = { path = "amethyst_network", version = "0.6.1", optional = true }
-amethyst_locale = { path = "amethyst_locale", version = "0.7.2", optional = true }
-amethyst_rendy = { path = "amethyst_rendy", version = "0.3.0", features = ["window"], optional = true }
-amethyst_input = { path = "amethyst_input", version = "0.9.1", optional = true }
-amethyst_ui = { path = "amethyst_ui", version = "0.8.1", optional = true }
-amethyst_utils = { path = "amethyst_utils", version = "0.8.0", optional = true }
-amethyst_window = { path = "amethyst_window", version = "0.3.0", optional = true }
-amethyst_tiles = { path = "amethyst_tiles", version = "0.1.1", optional = true }
-crossbeam-channel = "0.3.9"
-derivative = "1.0"
-fern = { version = "0.5", features = ["colored"] }
-log = { version = "0.4.6", features = ["serde"] }
-rayon = "1.1.0"
-rustc_version_runtime = "0.1"
-sentry = { version = "0.17.0", optional = true }
-winit = { version = "0.19", features = ["serde", "icon_loading"], optional = true }
-serde = { version = "1.0", features = ["derive"] }
-palette = { version = "0.4", features = ["serde"] }
-failure = { version = "0.1", optional = true }
-thread_profiler = { version = "0.3", optional = true }
-lazy_static = "1.3"
-glsl-layout = "0.3"
-=======
 amethyst_animation = { path = "amethyst_animation", version = "0.9.0", optional = true }
 amethyst_assets = { path = "amethyst_assets", version = "0.10.0" }
 amethyst_audio = { path = "amethyst_audio", version = "0.9.0", optional = true }
 amethyst_config = { path = "amethyst_config", version = "0.13.0" }
 amethyst_core = { path = "amethyst_core", version = "0.9.0" }
 amethyst_error = { path = "amethyst_error", version = "0.4.0" }
-amethyst_controls = { path = "amethyst_controls", version = "0.8.0" }
+amethyst_controls = { path = "amethyst_controls", version = "0.8.0", optional = true }
 amethyst_derive = { path = "amethyst_derive", version = "0.7.0" }
 amethyst_gltf = { path = "amethyst_gltf", version = "0.9.0", optional = true }
 amethyst_network = { path = "amethyst_network", version = "0.7.0", optional = true }
 amethyst_locale = { path = "amethyst_locale", version = "0.8.0", optional = true }
 amethyst_rendy = { path = "amethyst_rendy", version = "0.4.0", features = ["window"], optional = true }
-amethyst_input = { path = "amethyst_input", version = "0.10.0" }
-amethyst_ui = { path = "amethyst_ui", version = "0.9.0" }
-amethyst_utils = { path = "amethyst_utils", version = "0.9.0" }
-amethyst_window = { path = "amethyst_window", version = "0.4.0" }
+amethyst_input = { path = "amethyst_input", version = "0.10.0", optional = true }
+amethyst_ui = { path = "amethyst_ui", version = "0.9.0", optional = true }
+amethyst_utils = { path = "amethyst_utils", version = "0.9.0", optional = true }
+amethyst_window = { path = "amethyst_window", version = "0.4.0", optional = true }
 amethyst_tiles = { path = "amethyst_tiles", version = "0.2.0", optional = true }
 crossbeam-channel = "0.4.0"
 derivative = "1.0.3"
@@ -173,14 +140,13 @@
 rayon = "1.3.0"
 rustc_version_runtime = "0.1.5"
 sentry = { version = "0.17.0", optional = true }
-winit = { version = "0.19", features = ["serde", "icon_loading"] }
+winit = { version = "0.19", features = ["serde", "icon_loading"], optional = true }
 serde = { version = "1.0.104", features = ["derive"] }
 palette = { version = "0.4", features = ["serde"] }
 failure = "0.1.6"
 thread_profiler = { version = "0.3.0", optional = true }
 lazy_static = "1.4.0"
 glsl-layout = "0.3.2"
->>>>>>> 483119ef
 
 [dev-dependencies]
 derive-new = "0.5.8"
