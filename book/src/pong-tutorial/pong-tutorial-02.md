--- conflicted
+++ resolved
@@ -283,45 +283,23 @@
 As a sanity check, let's make sure the code for initialising the paddles
 compiles. Update the `on_start` method to the following:
 
-<<<<<<< HEAD
-```rust,ignore
+```rust,no_run,noplaypen
+# extern crate amethyst;
+# use amethyst::prelude::*;
+# struct MyState;
+# impl<'a, 'b> State<GameData<'a, 'b>> for MyState {
 fn on_start(&mut self, data: StateData<GameData>) {
     let world = data.world;
 
     initialise_paddles(world);
     initialise_camera(world);
 }
-=======
-```rust,no_run,noplaypen
-# extern crate amethyst;
-# use amethyst::prelude::*;
-# use amethyst::assets::{Loader, AssetStorage};
-# use amethyst::renderer::{Texture, PngFormat};
-# struct MyState;
-# impl<'a, 'b> State<GameData<'a, 'b>> for MyState {
-# fn on_start(&mut self, data: StateData<GameData>) {
-let world = data.world;
-
-// Load the spritesheet necessary to render the graphics.
-let spritesheet = {
-    let loader = world.read_resource::<Loader>();
-    let texture_storage = world.read_resource::<AssetStorage<Texture>>();
-    loader.load(
-        "texture/pong_spritesheet.png",
-        PngFormat,
-        Default::default(),
-        (),
-        &texture_storage,
-    )
-};
-# }
-# }
->>>>>>> 1c96d29c
+# }
 ```
 
 Let's run our blank screen game!
 
-```
+```text,ignore
 thread 'main' panicked at 'Tried to fetch a resource, but the resource does not exist.
 Try adding the resource by inserting it manually or using the `setup` method.
 ```
@@ -331,18 +309,9 @@
 If you are using a `nightly` compiler and enable the `nightly` feature of
 Amethyst, you will receive a more informative error message:
 
-<<<<<<< HEAD
-```
+```text,ignore
 thread 'main' panicked at 'Tried to fetch a resource of type "amethyst::specs::storage::MaskedStorage<pong::Paddle>", but the resource does not exist.
 Try adding the resource by inserting it manually or using the `setup` method.'
-=======
-```rust,no_run,noplaypen
-# extern crate amethyst;
-# use amethyst::ecs::World;
-# use amethyst::renderer::TextureHandle;
-fn initialise_paddles(world: &mut World, spritesheet: TextureHandle)
-# { }
->>>>>>> 1c96d29c
 ```
 
 For a `Component` to be used, there must be a `Storage<ComponentType>` resource
@@ -351,9 +320,16 @@
 this by adding the following line before `initialise_paddles(world)` in the
 `on_start` method:
 
-<<<<<<< HEAD
-```rust,ignore
+```rust,no_run,noplaypen
+# extern crate amethyst;
+# struct Paddle;
+# impl amethyst::ecs::Component for Paddle {
+#   type Storage = amethyst::ecs::VecStorage<Paddle>;    
+# }
+# fn register() {
+#   let mut world = amethyst::ecs::World::new();
 world.register::<Paddle>();
+# }
 ```
 
 This is rather inconvenient &mdash; to need to manually register each component
@@ -365,32 +341,16 @@
 
 Let's run the game again.
 
-```
+```text,ignore
 thread 'main' panicked at 'Tried to fetch a resource, but the resource does not exist.
 Try adding the resource by inserting it manually or using the `setup` method.
 ```
 
 Ah, oops. We forgot something. Turning on the `nightly` feature, we get:
 
-```
+```text_ignore
 thread 'main' panicked at 'Tried to fetch a resource of type "specs::storage::MaskedStorage<transform::components::local_transform::Transform>", but the resource does not exist.
 Try adding the resource by inserting it manually or using the `setup` method.'
-=======
-```rust,no_run,noplaypen
-# extern crate amethyst;
-# use amethyst::renderer::Sprite;
-# const PADDLE_HEIGHT: f32 = 16.0;
-# const PADDLE_WIDTH: f32 = 4.0;
-# fn sprite() {
-// Build the sprite for the paddles.
-let sprite = Sprite {
-    left: 0.0,
-    right: PADDLE_WIDTH,
-    top: 0.0,
-    bottom: PADDLE_HEIGHT,
-};
-# }
->>>>>>> 1c96d29c
 ```
 
 This is the same kind of error as before; this time the `Component` is a
@@ -403,79 +363,33 @@
 already have one of these in `main.rs`: the `RenderBundle`. We can just follow
 the pattern and add the `TransformBundle`.
 
-<<<<<<< HEAD
-```rust,ignore
+```rust,no_run,noplaypen
+# extern crate amethyst;
+# use amethyst::prelude::*;
+# use amethyst::core::transform::TransformBundle;
+# use amethyst::renderer::{DisplayConfig, DrawSprite, Event, Pipeline,
+#                        RenderBundle, Stage, VirtualKeyCode};
+# fn main() -> amethyst::Result<()> {
+# let path = "./resources/display_config.ron";
+# let config = DisplayConfig::load(&path);
+# let pipe = Pipeline::build().with_stage(Stage::with_backbuffer()
+#       .clear_target([0.0, 0.0, 0.0, 1.0], 1.0)
+#       .with_pass(DrawSprite::new()),
+# );
+# struct Pong;
+# impl<'a, 'b> State<GameData<'a, 'b>> for Pong { }
 let game_data = GameDataBuilder::default()
     .with_bundle(RenderBundle::new(pipe, Some(config)).with_sprite_sheet_processor())?
     .with_bundle(TransformBundle::new())?;
-```
-=======
-```rust,no_run,noplaypen
-# extern crate amethyst;
-# use amethyst::prelude::*;
-# use amethyst::assets::{Loader, AssetStorage};
-# use amethyst::renderer::{Texture, PngFormat, WithSpriteRender};
-# use amethyst::core::{Transform, GlobalTransform};
-# enum Side {
-#   Left,
-#   Right,
-# }
-# struct Paddle;
-# impl amethyst::ecs::Component for Paddle {
-#   type Storage = amethyst::ecs::VecStorage<Paddle>;    
-# }
-# impl Paddle {
-#   fn new(side: Side) -> Paddle {
-#       Paddle
-#   }
-# }
-# struct MyState;
-# impl<'a, 'b> State<GameData<'a, 'b>> for MyState {
-# fn on_start(&mut self, data: StateData<GameData>) {
-# let world = data.world;
-# let spritesheet = {
-#   let loader = world.read_resource::<Loader>();
-#   let texture_storage = world.read_resource::<AssetStorage<Texture>>();
-#   loader.load(
-#       "texture/pong_spritesheet.png",
-#       PngFormat,
-#       Default::default(),
-#       (),
-#       &texture_storage,
-#   )
-# };
-# use amethyst::renderer::Sprite;
-# const PADDLE_HEIGHT: f32 = 16.0;
-# const PADDLE_WIDTH: f32 = 4.0;
-# let sprite = Sprite {
-#   left: 0.0,
-#   right: PADDLE_WIDTH,
-#   top: 0.0,
-#   bottom: PADDLE_HEIGHT,
-# };
-# let left_transform = Transform::default();
-# let right_transform = Transform::default();
-const SPRITESHEET_SIZE: (f32, f32) = (8.0, 16.0);
->>>>>>> 1c96d29c
+# Ok(())
+# }
+```
 
 Also we'll need to import it:
 
-<<<<<<< HEAD
-```rust,ignore
+```rust,no_run,noplaypen
+# extern crate amethyst;
 use amethyst::core::transform::TransformBundle;
-=======
-// Create right plank entity.
-world
-    .create_entity()
-    .with_sprite(&sprite, spritesheet, SPRITESHEET_SIZE)
-    .expect("Failed to add sprite render on right paddle")
-    .with(Paddle::new(Side::Right))
-    .with(GlobalTransform::default())
-    .with(right_transform)
-    .build();
-# }
-# }
->>>>>>> 1c96d29c
 ```
 
 This time, when you run the game you should see the familiar black screen.
@@ -494,33 +408,21 @@
 First, let's declare an additional constant for the spritesheet. This will be
 used when defining how the sprites are laid out on the sprite sheet.
 
-```rust,ignore
+```rust,no_run,noplaypen
 const SPRITESHEET_SIZE: (f32, f32) = (8.0, 16.0);
 ```
 
 Next, we declare the function and load the image.
 
-<<<<<<< HEAD
-```rust,ignore
+```rust,no_run,noplaypen
+# extern crate amethyst;
+# use amethyst::prelude::*;
+# use amethyst::assets::{Loader, AssetStorage};
+# use amethyst::renderer::{Texture, PngFormat, TextureHandle, SpriteSheetHandle};
+# use amethyst::ecs::World;
 fn load_sprite_sheet(world: &mut World) -> SpriteSheetHandle {
     // Load the sprite sheet necessary to render the graphics.
     // The texture is the pixel data
-    // `sprite_sheet` is the layout of the sprites on the image
-=======
-```rust,no_run,noplaypen
-# extern crate amethyst;
-# use amethyst::prelude::*;
-# use amethyst::assets::{Loader, AssetStorage};
-# use amethyst::renderer::{Texture, PngFormat, TextureHandle};
-# use amethyst::ecs::World;
-# fn initialise_paddles(world: &mut World, spritesheet: TextureHandle) { }
-# fn initialise_camera(world: &mut World) { }
-# struct MyState;
-# impl<'a, 'b> State<GameData<'a, 'b>> for MyState {
-fn on_start(&mut self, data: StateData<GameData>) {
-    let world = data.world;
->>>>>>> 1c96d29c
-
     // `texture_handle` is a cloneable reference to the texture
     let texture_handle = {
         let loader = world.read_resource::<Loader>();
@@ -536,7 +438,6 @@
 
     //...
 }
-# }
 ```
 
 The `Loader` is an asset loader which is defined as a `resource` (not an
@@ -560,25 +461,30 @@
 
 Heading back to the code, we need to add this snippet after loading the texture.
 
-<<<<<<< HEAD
-```rust,ignore
+```rust,no_run,noplaypen
+# extern crate amethyst;
+# use amethyst::prelude::*;
+# use amethyst::assets::{Loader, AssetStorage};
+# use amethyst::renderer::{Texture, PngFormat, TextureHandle, MaterialTextureSet, SpriteSheetHandle};
+# use amethyst::ecs::World;
+# fn load_sprite_sheet(world: &mut World) -> SpriteSheetHandle {
+#   let texture_handle = {
+#       let loader = world.read_resource::<Loader>();
+#       let texture_storage = world.read_resource::<AssetStorage<Texture>>();
+#       loader.load(
+#           "texture/pong_spritesheet.png",
+#           PngFormat,
+#           Default::default(),
+#           (),
+#           &texture_storage,
+#       )
+#   };
 // `texture_id` is a application defined ID given to the texture to store in
 // the `World`. This is needed to link the texture to the sprite_sheet.
 let texture_id = 0;
 let mut material_texture_set = world.write_resource::<MaterialTextureSet>();
 material_texture_set.insert(texture_id, texture_handle);
-=======
-```rust,no_run,noplaypen
-# extern crate amethyst;
-# struct Paddle;
-# impl amethyst::ecs::Component for Paddle {
-#   type Storage = amethyst::ecs::VecStorage<Paddle>;    
-# }
-# fn register() {
-#   let mut world = amethyst::ecs::World::new();
-world.register::<Paddle>();
-# }
->>>>>>> 1c96d29c
+# }
 ```
 
 The `MaterialTextureSet` is yet another `resource`, which is a bi-directional
@@ -587,12 +493,35 @@
 through this ID. Since we only have one sprite sheet, we can just use `0` as the
 ID.
 
-<<<<<<< HEAD
 We now need to define what part of the texture we want to render. To do that, we
 need to create a `Sprite`, which is a fancy name to call a rectangle on the
 sprite sheet. Behold, texture coordinates!
 
-```rust,ignore
+```rust,no_run,noplaypen
+# extern crate amethyst;
+# use amethyst::prelude::*;
+# use amethyst::assets::{Loader, AssetStorage};
+# use amethyst::renderer::{Texture, PngFormat, TextureHandle, MaterialTextureSet,
+                           TextureCoordinates, Sprite, SpriteSheet, SpriteSheetHandle};
+# use amethyst::ecs::World;
+# const PADDLE_HEIGHT: f32 = 16.0;
+# const PADDLE_WIDTH: f32 = 4.0;
+# const SPRITESHEET_SIZE: (f32, f32) = (8.0, 16.0);
+# fn load_sprite_sheet(world: &mut World) -> SpriteSheetHandle {
+#   let texture_handle = {
+#       let loader = world.read_resource::<Loader>();
+#       let texture_storage = world.read_resource::<AssetStorage<Texture>>();
+#       loader.load(
+#           "texture/pong_spritesheet.png",
+#           PngFormat,
+#           Default::default(),
+#           (),
+#           &texture_storage,
+#       )
+#   };
+# let texture_id = 0;
+# let mut material_texture_set = world.write_resource::<MaterialTextureSet>();
+# material_texture_set.insert(texture_id, texture_handle);  
 // Create the sprite for the paddles.
 //
 // Texture coordinates are expressed as a proportion of the sprite sheet's
@@ -617,6 +546,7 @@
 };
 
 // Collate the sprite layout information into a sprite sheet
+// `sprite_sheet` is the layout of the sprites on the image
 let sprite_sheet = SpriteSheet {
     texture_id,
     sprites: vec![paddle_sprite],
@@ -629,6 +559,7 @@
 };
 
 sprite_sheet_handle
+# }
 ```
 
 That's quite a bit of code, and well deserving of the comments. In the
@@ -658,32 +589,36 @@
 to the paddle. We update the `initialise_paddle` function by changing its
 signature to:
 
-```rust,ignore
+```rust,no_run,noplaypen
+# extern crate amethyst;
+# use amethyst::ecs::World;
+# use amethyst::renderer::SpriteSheetHandle;
 fn initialise_paddles(world: &mut World, sprite_sheet: SpriteSheetHandle)
-=======
-```text,ignore
-thread 'main' panicked at 'Tried to fetch a resource, but the resource does not exist.
-Try adding the resource by inserting it manually or using the `setup` method.
->>>>>>> 1c96d29c
+# { }
 ```
 
 Inside `initialise_paddles`, we construct a `SpriteRender` for each paddle.
 
-```rust,ignore
+```rust,no_run,noplaypen
+# extern crate amethyst;
+# use amethyst::ecs::World;
+# use amethyst::renderer::{SpriteSheetHandle, SpriteRender};
+# fn initialise_paddles(world: &mut World, sprite_sheet: SpriteSheetHandle) {
 // Assign the sprites for the paddles
 let sprite_render_left = SpriteRender {
-    sprite_sheet: sprite_sheet_handle.clone(),
+    sprite_sheet: sprite_sheet.clone(),
     sprite_number: 0, // paddle is the first sprite in the sprite_sheet
     flip_horizontal: false,
     flip_vertical: false,
 };
 
 let sprite_render_right = SpriteRender {
-    sprite_sheet: sprite_sheet_handle,
+    sprite_sheet: sprite_sheet,
     sprite_number: 0,
     flip_horizontal: true,
     flip_vertical: false,
 };
+# }
 ```
 
 `SpriteRender` is the `Component` that indicates which sprite of which sprite
@@ -692,8 +627,24 @@
 
 Next we simply add the components to the paddle entities:
 
-<<<<<<< HEAD
-```rust,ignore
+```rust,no_run,noplaypen
+# extern crate amethyst;
+# use amethyst::ecs::World;
+# use amethyst::renderer::{SpriteSheetHandle, SpriteRender};
+# use amethyst::prelude::*;
+# fn initialise_paddles(world: &mut World, sprite_sheet: SpriteSheetHandle) {
+# let sprite_render_left = SpriteRender {
+#   sprite_sheet: sprite_sheet.clone(),
+#   sprite_number: 0, // paddle is the first sprite in the sprite_sheet
+#   flip_horizontal: false,
+#   flip_vertical: false,
+# };
+# let sprite_render_right = SpriteRender {
+#   sprite_sheet: sprite_sheet,
+#   sprite_number: 0,
+#   flip_horizontal: true,
+#   flip_vertical: false,
+# }; 
 // Create a left plank entity.
 world
     .create_entity()
@@ -707,39 +658,30 @@
     .with(sprite_render_right)
     // ... other components
     .build();
-=======
-```rust,no_run,noplaypen
-# extern crate amethyst;
-# use amethyst::prelude::*;
-# use amethyst::core::transform::TransformBundle;
-# use amethyst::renderer::{DisplayConfig, DrawFlat, Event, Pipeline,
-#                        PosTex, RenderBundle, Stage, VirtualKeyCode};
-# fn transf() -> amethyst::Result<()> {
-# let path = "./resources/display_config.ron";
-# let config = DisplayConfig::load(&path);
-# let pipe = Pipeline::build().with_stage(Stage::with_backbuffer()
-#       .clear_target([0.0, 0.0, 0.0, 1.0], 1.0)
-#       .with_pass(DrawFlat::<PosTex>::new()),
-# );
-let game_data = GameDataBuilder::default()
-    .with_bundle(RenderBundle::new(pipe, Some(config)))?
-    .with_bundle(TransformBundle::new())?;
-# Ok(())
-# }
->>>>>>> 1c96d29c
+# }
 ```
 
 We're nearly there, we just have to wire up the sprite to the paddles. We put it
 all together in the `on_start()` method:
 
-<<<<<<< HEAD
-```rust,ignore
+```rust,no_run,noplaypen
+# extern crate amethyst;
+# use amethyst::prelude::*;
+# use amethyst::renderer::{TextureHandle, SpriteSheetHandle};
+# use amethyst::ecs::World;
+# struct Paddle;
+# impl amethyst::ecs::Component for Paddle {
+#   type Storage = amethyst::ecs::VecStorage<Paddle>;    
+# }
+# fn initialise_paddles(world: &mut World, spritesheet: TextureHandle) { }
+# fn initialise_camera(world: &mut World) { }
+# fn load_sprite_sheet(world: &mut World) -> SpriteSheetHandle { unimplemented!() }
+# struct MyState;
+# impl<'a, 'b> State<GameData<'a, 'b>> for MyState {
 fn on_start(&mut self, data: StateData<GameData>) {
     let world = data.world;
 
     // Load the spritesheet necessary to render the graphics.
-    // `spritesheet` is the layout of the sprites on the image;
-    // `texture` is the pixel data.
     let sprite_sheet_handle = load_sprite_sheet(world);
 
     world.register::<Paddle>();
@@ -747,11 +689,7 @@
     initialise_paddles(world, sprite_sheet_handle);
     initialise_camera(world);
 }
-=======
-```rust,no_run,noplaypen
-# extern crate amethyst;
-use amethyst::core::transform::TransformBundle;
->>>>>>> 1c96d29c
+# }
 ```
 
 And we're done. Let's run our game and have fun!
