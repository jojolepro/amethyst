# Change Log
All notable changes to this project will be documented in this file.

The format is based on [Keep a Changelog][kc], and this project adheres to
[Semantic Versioning][sv].

[kc]: http://keepachangelog.com/
[sv]: http://semver.org/

## Unreleased
### Added
* UI `ScaleMode` is now functional, permitting percentage based `UiTransform`s. ([#774])
* Add serde trait derives to many core components ([#760])
* Add a generic asset `Format` for `ron` files ([#760])
* Improve error handling for asset loading ([#773])
* Add bundle for the arc ball camera ([#770])
* Add utility functions for dealing with common input ([#759])
* Add alpha cutoff support to the PBR shader ([#756])
* Basic renderer setup helper function ([#771])
* Shape mesh generators ([#777])
* Derive `PartialEq` for `SpriteSheet` ([#789])
* Add core support for Prefabs ([#716])
* Add shape prefab support ([#785])
* Specialised UI prefab format ([#786])
* Add generation of normals/tangents in GLTF ([#784])
<<<<<<< HEAD
* Localisation using FTL files and the fluent-rs library ([#663])
=======
* Add basic scene prefab ([#791])
* Improve ergonomics of examples ([#793])
>>>>>>> 47fc59a5

### Changed
* UI systems will now never overwrite your local `UiTransform` values ([#774])
* Global `UiTransform` values are no longer writable ([#774])
* `UiResize` refactored to be more user friendly and more helpful ([#774])
* `Anchored` and `Stretched` components have been folded into `UiTransform` ([#774])
* Refactored asset loading so `Processor`s can defer storage insertion ([#760])
* Moved `MaterialTextureSet` to the renderer crate ([#760])
* Use `fresnel` function in PBR shader ([#772])
* Remove boilerplate for `run` + `main` in examples ([#764])
* Update dependencies ([#752], [#751])
* Formalized and documented support for overriding the global logger ([#776])
* Refactor GLTF loader to use prefabs ([#784])
* Point lights use `GlobalTransform` for positioning rather than a separate `center` ([#794])
* Point lights now require a `GlobalTransform` component to be included in rendering ([#794])

### Fixed
* Resizing fixed on OSX ([#767])
* Fix color format ([#766])
* Remove individual example READMEs ([#758])
* Log an error if a pass tries to render a mesh with incompatible vertex buffers ([#749])
* Standardize vsync across examples ([746])

[#663]: https://github.com/amethyst/amethyst/pull/663
[#746]: https://github.com/amethyst/amethyst/pull/746
[#749]: https://github.com/amethyst/amethyst/pull/749
[#751]: https://github.com/amethyst/amethyst/pull/751
[#752]: https://github.com/amethyst/amethyst/pull/752
[#756]: https://github.com/amethyst/amethyst/pull/756
[#758]: https://github.com/amethyst/amethyst/pull/758
[#759]: https://github.com/amethyst/amethyst/pull/759
[#760]: https://github.com/amethyst/amethyst/pull/760
[#764]: https://github.com/amethyst/amethyst/pull/764
[#766]: https://github.com/amethyst/amethyst/pull/766
[#767]: https://github.com/amethyst/amethyst/pull/767
[#770]: https://github.com/amethyst/amethyst/pull/770
[#771]: https://github.com/amethyst/amethyst/pull/771
[#772]: https://github.com/amethyst/amethyst/pull/772
[#773]: https://github.com/amethyst/amethyst/pull/773
[#774]: https://github.com/amethyst/amethyst/pull/774
[#777]: https://github.com/amethyst/amethyst/pull/777
[#776]: https://github.com/amethyst/amethyst/pull/776
[#716]: https://github.com/amethyst/amethyst/pull/716
[#784]: https://github.com/amethyst/amethyst/pull/784
[#785]: https://github.com/amethyst/amethyst/pull/785
[#786]: https://github.com/amethyst/amethyst/pull/786
[#791]: https://github.com/amethyst/amethyst/pull/791
[#789]: https://github.com/amethyst/amethyst/pull/789
[#793]: https://github.com/amethyst/amethyst/pull/793

## [0.7.0] - 2018-05
### Added
* Documentation for Animation crate ([#631]).
* Support for rendering sprites ([#638]).
* Fly Camera ([#578]).
* UI Layouts ([#591]).
* UI Events ([#580]).
* Introduce a generic animation system, with support for both  transform and texture animation ([#558]), ([#566]), ([#567]), ([#569]), ([#570]), ([#611]), ([#641]), ([#644])
* Add transparency support to core passes ([#543]), ([#574]), ([#584]) 
* Add vertex skinning ([#545]), ([#619])
* Expose a basic visibility ordering system, with the ability to swap in better replacement systems ([#595])
* Audio `Output` is now added directly rather than as an `Option`, should now be fetched with `Option<Read<'a, Output>>` ([#679])
* New nightly feature that enables `shred`s nightly feature ([#689])
* `Transform` refactored, and added lots of utility functions ([#660])
* Add new raw mouse events for use with camera rotation ([#699])
* Add UiButtons and UiButtonBuilder ([#613])
* Add arc ball camera ([#700])

### Changed
* Update dependencies to the newest versions: cgmath, winit, glutin, gfx, gfx_glyph ([#527]), ([#572]), ([#648])
* Rodio updated to 0.7 ([#676])
* Refactored bundles to only contain `System`s ([#675])
* Refactor to use new specs, major breakage! ([#674]), ([#679]), ([#683]), ([#662]).
* Upgrade to winit 1.13.1 ([#698])
* Refactor game data, permit greater extensibility ([#691])
* Disable multisampling on all examples, and add a single example with multisampling on ([#671])

### Fixed
* Asset loading tolerates paths constructed using back slashes ([#623]).
* Pong text alignment ([#621]).
* Updated book introduction ([#588]).
* Renderable runtime crash ([#586]).

[#580]: https://github.com/amethyst/amethyst/pull/580
[#591]: https://github.com/amethyst/amethyst/pull/591
[#578]: https://github.com/amethyst/amethyst/pull/578
[#586]: https://github.com/amethyst/amethyst/pull/586
[#588]: https://github.com/amethyst/amethyst/pull/588
[#631]: https://github.com/amethyst/amethyst/pull/631
[#638]: https://github.com/amethyst/amethyst/pull/638
[#623]: https://github.com/amethyst/amethyst/pull/623
[#621]: https://github.com/amethyst/amethyst/pull/621
[#558]: https://github.com/amethyst/amethyst/pull/558
[#566]: https://github.com/amethyst/amethyst/pull/566
[#567]: https://github.com/amethyst/amethyst/pull/567
[#569]: https://github.com/amethyst/amethyst/pull/569
[#570]: https://github.com/amethyst/amethyst/pull/570
[#611]: https://github.com/amethyst/amethyst/pull/611
[#641]: https://github.com/amethyst/amethyst/pull/641
[#644]: https://github.com/amethyst/amethyst/pull/644
[#543]: https://github.com/amethyst/amethyst/pull/543
[#574]: https://github.com/amethyst/amethyst/pull/574
[#584]: https://github.com/amethyst/amethyst/pull/584
[#545]: https://github.com/amethyst/amethyst/pull/545
[#619]: https://github.com/amethyst/amethyst/pull/619
[#527]: https://github.com/amethyst/amethyst/pull/527
[#572]: https://github.com/amethyst/amethyst/pull/572
[#648]: https://github.com/amethyst/amethyst/pull/648
[#595]: https://github.com/amethyst/amethyst/pull/595
[#679]: https://github.com/amethyst/amethyst/pull/679
[#675]: https://github.com/amethyst/amethyst/pull/675
[#676]: https://github.com/amethyst/amethyst/pull/676
[#674]: https://github.com/amethyst/amethyst/pull/674
[#679]: https://github.com/amethyst/amethyst/pull/679
[#683]: https://github.com/amethyst/amethyst/pull/683
[#660]: https://github.com/amethyst/amethyst/pull/660
[#671]: https://github.com/amethyst/amethyst/pull/671
[#689]: https://github.com/amethyst/amethyst/pull/689
[#691]: https://github.com/amethyst/amethyst/pull/691
[#698]: https://github.com/amethyst/amethyst/pull/698
[#699]: https://github.com/amethyst/amethyst/pull/699
[#662]: https://github.com/amethyst/amethyst/pull/662
[#613]: https://github.com/amethyst/amethyst/pull/613
[#700]: https://github.com/amethyst/amethyst/pull/700

## [0.5.1] - 2017-08-30

* Fix syntax highlighting in documentation.

## [0.5.0] - 2017-08-29
### Added
* Add audio support ([#265])

### Changed
* Asset management rewrite (pull request [#244]).
* Use RON as config format ([#269])
* Overhaul input system ([#247]), ([#261]), and ([#274])
* Total overhaul of the game renderer ([#285])

[#244]: https://github.com/amethyst/amethyst/pull/244
[#247]: https://github.com/amethyst/amethyst/pull/247
[#261]: https://github.com/amethyst/amethyst/pull/261
[#265]: https://github.com/amethyst/amethyst/pull/265
[#269]: https://github.com/amethyst/amethyst/pull/269
[#274]: https://github.com/amethyst/amethyst/pull/274
[#285]: https://github.com/amethyst/amethyst/pull/285



## [0.4.3] - 2017-06-03
### Added
* Add mouse button events to `InputHandler` (pull request [#181]).
* Built-in application profiler using [`thread_profiler`][tp] (pull request
  [#212]).
* Screenshots for all in-repo examples (pull request [#213]).
* Pre-commit hook to automate local testing for commits (pull request [#228]).

### Changed
* Changes to `CONTRIBUTING.md` (pull requests [#206], [#226]).
* Update to `specs` 0.8.1 (pull request [#219]).

### Fixed
* Fix deferred rendering in renderable example (pull request [#211]).
* Fix AppVeyor curl command (pull request [#217]).
* Ignore IntelliJ IDEA project files (pull request [#218]).
* Fix `InputHandler` key press bug (pull request [#227]).
* Fix CRLF normalization on extensionless files (pull request [#207]).
* Update code to latest template (pull request [#215]).

[#181]: https://github.com/amethyst/amethyst/pull/181
[#206]: https://github.com/amethyst/amethyst/pull/206
[#207]: https://github.com/amethyst/amethyst/pull/207
[#211]: https://github.com/amethyst/amethyst/pull/211
[#212]: https://github.com/amethyst/amethyst/pull/212
[#213]: https://github.com/amethyst/amethyst/pull/213
[#215]: https://github.com/amethyst/amethyst/pull/215
[#217]: https://github.com/amethyst/amethyst/pull/217
[#218]: https://github.com/amethyst/amethyst/pull/218
[#219]: https://github.com/amethyst/amethyst/pull/219
[#226]: https://github.com/amethyst/amethyst/pull/226
[#228]: https://github.com/amethyst/amethyst/pull/228
[#227]: https://github.com/amethyst/amethyst/pull/227
[tp]: https://github.com/glennw/thread_profiler

## [0.4.2] - 2017-03-07
### Added
* Allow loading configuration files directly from strings.
* Add `#[derive(Default)]` for some types in ECS module.
* Add Ilya Bogdanov, Konstantin Zverev, and Scott Corbeil to `AUTHORS.md`.

### Changed
* Implement some clippy suggestions.
* Use `FnvHasher` instead of Rust's default SipHash implementation for better
  performance.

### Fixed
* Correct the quick example given in `README.md`.
* Replace constant paddle width with actual value in Pong example.
* Minor fix of line numbers in link in `CONTRIBUTING.md`.
* Add backticks around word in doc comment within `input.rs`.
* Match `Stopwatch` behavior to API documentation.
* Fix AppVeyor build failures due to `timing.rs` test failure.

## [0.4.1] - 2017-02-10
### Added
* Make `CONTRIBUTING.md` have teeth by enabling `#[deny(missing_docs)]`.
* Add lots of shiny new API documentation.
* Convert `amethyst` crate into a workspace.
* Add Travis and Appveyor badges to Cargo manifests.

### Changed
* Bump `amethyst` to version 0.4.1, `amethyst_renderer` to 0.4.1, and
  `amethyst_config` to 0.2.1.
* Temporarily disable `cargo fmt` checking in Travis due to panics.
* Update to `dds` 0.4.
* Update to `gfx` 0.14, fix breaking changes relating to shaders, PSO, and
  module layout changes.
* Update to `gfx_device_gl` 0.13.
* Update to `gfx_window_glutin` 0.14.
* Update to `glutin` 0.7.
* Improve quality of existing doc comments.
* Implement `Deref` and `DerefMut` into `glutin::Event` for `WindowEvent`.
* Re-export contents of `engine` to top-level and make module private.
* Shorten certain variable names to help combat rightward drift.
* Update `.travis.yml` and `appveyor.yml` to use `cargo test --all` instead of
  specifying explicit crates.
* Rename `06_assets` to `05_assets`.
* Make Git line endings consistent for source and config files throughout the
  repo.
* Process entire codebase through `cargo fmt`.
* Improve wording and formatting in `CONTRIBUTING.md` and in `README.md`.

### Removed
* Delete `rustfmt.toml` from `amethyst_renderer`.
* Delete outdated example from `amethyst_renderer`.
* Delete redundant `extern crate` directives outside of `lib.rs`.

## [0.4.0] - 2017-02-07
### Added
* Add transform system, transform components, light components, `specs`
  resources (camera, input handler, game time counter, screen dimensions, event
  handling).
* Make mesh primitives with [genmesh][gm].
* Add basic asset management.
  * Add support for Wavefront OBJ assets with [wavefront_obj][wo], and
    texture loading with [imagefmt][if].
  * Add support for DirectDraw surfaces (.dds files).
* Moar examples! Oh, and we have a [basic pong game][pg] too.
* Fix several `unused_variables` and `unused_mut` warnings.
* Add gitattributes to prevent line-ending conversion for binary files.
* Add lots of API documentation.

[gm]: https://github.com/gfx-rs/genmesh
[wo]: https://github.com/PistonDevelopers/wavefront_obj
[if]: https://github.com/lgvz/imagefmt
[pg]: examples/pong/

### Changed
* Relicense under the terms of both MIT/Apache-2.0.
* Revamp `amethyst_renderer`
  * Graphics backend chosen at compile time using features.
  * Add specular lighting, switching propagation -> attenuation.
* Update instructions for generating a new project using Cargo templates.
* Scale number of `specs` threads according to system core count.
* Improve Travis CI build speeds.
* Rewrite `Stopwatch` to be an enum.
* Update contribution guidelines and change log.
* Update book to reflect new API changes.
* Update dependency versions.

### Removed
* Remove `amethyst_ecs` crate in favor of using `specs` directly.
* Remove `amethyst_context` and refactor to greatly improve performance.
* Remove unused lights from included forward and deferred renderer pipelines.
* Remove dependency on `time` crate.

## [0.3.1] - 2016-09-07
### Fixed
* Fixed broken API reference link in `README.md`.
* amethyst.rs book: link to API reference broken (issue [#86]).
* Master branch no longer builds on beta/nightly Rust (issue [#94]).

[#86]: https://github.com/amethyst/amethyst/issues/86
[#94]: https://github.com/amethyst/amethyst/issues/94

## 0.3.0 - 2016-03-31
### Added
* Initial version of `amethyst_ecs` crate (issue [#37]).
* Add Gitter webhooks support to Travis (issue [#27]).

### Changed
* Update `amethyst_renderer` crate slightly (issue [#37]).
* Remove `publish.sh` script since website repo handles docs now (issue [#27]).
* Updated contribution guidelines on submitting code (issue [#37]).

### Fixed
* Update broken links for website, wiki, chat, and blog (issue [#27]).

[#27]: https://github.com/amethyst/amethyst/issues/27
[#37]: https://github.com/amethyst/amethyst/issues/37

## 0.2.1 (2016-01-27)
### Changed
* Add keywords to sub-crates.
* Remove reference to missing README file from `amethyst_engine`

## 0.2.0 (2016-01-27) [YANKED]
### Added
* Pass slice references to functions instead of `&Vec<T>`.
* Add state machine unit tests (issue [#9], pull request [#15])

### Changed
* Mention nightly Rust in "Hello World" tutorial (issue [#11], pull request
  [#12])
* Split amethyst` into separate sub-crates (issue [#13], pull request [#14])
* Update example to reflect API changes
* Depend on gfx-rs to reduce workload and foster cooperation, removed old
  renderer backend code

[#9]: https://github.com/amethyst/amethyst/issues/9
[#11]: https://github.com/amethyst/amethyst/issues/11
[#12]: https://github.com/amethyst/amethyst/issues/12
[#13]: https://github.com/amethyst/amethyst/issues/13
[#14]: https://github.com/amethyst/amethyst/issues/14
[#15]: https://github.com/amethyst/amethyst/issues/15

## 0.1.4 - 2016-01-10
### Added
* Stabilize state machine API (pull request [#6]).
  * Implement pushdown automaton state machine.
  * Implement state transitions.

### Changed
* Remove standardized `State` constructor (pull request [#6]).
* Update book and doc comments.

[#6]: https://github.com/amethyst/amethyst/issues/6

### Fixed
* Fix unreachable shutdown statement bug (issue [#5]).

[#5]: https://github.com/amethyst/amethyst/issues/5

## 0.1.3 - 2016-01-09
### Changed
* Clean up use statements.
* Renderer design progress (issue [#7]).
  * Split `ir.rs` and `frontend.rs` into separate files.
  * Frontend
    * Objects and Lights (enums) are now structs impl'ing `Renderable` trait.
    * `Frame` is a container of `Renderable` trait objects.
    * Start compiling library of common objects and light types.
  * Intermediate Representation
    * Move GPU state modeling out of Backend and into IR.
    * CommandBuffers are now directly sortable.
    * CommandQueue now takes in CommandBuffers directly
  * Backend
    * Consolidate traits into one short file.

[#7]: https://github.com/amethyst/amethyst/issues/7

## 0.1.1 - 2016-01-06
### Added
* Add `Frame::with_data` constructor to renderer.

### Changed
* Hide engine submodule, reexport desired contents as public.
* Updated hello_world.rs to new API.
* Significantly expanded Amethyst book and doc comments.

## 0.1.0 - 2016-01-03
* Initial release

[Unreleased]: https://github.com/amethyst/amethyst/compare/v0.5.1...HEAD
[0.5.1]: https://github.com/amethyst/amethyst/compare/v0.5.0...v0.5.1
[0.5.0]: https://github.com/amethyst/amethyst/compare/v0.4.3...v0.5.0
[0.4.3]: https://github.com/amethyst/amethyst/compare/v0.4.2...v0.4.3
[0.4.2]: https://github.com/amethyst/amethyst/compare/v0.4.1...v0.4.2
[0.4.1]: https://github.com/amethyst/amethyst/compare/v0.4...v0.4.1
[0.4.0]: https://github.com/amethyst/amethyst/compare/v0.3.1...v0.4
[0.3.1]: https://github.com/amethyst/amethyst/compare/v0.3...v0.3.1<|MERGE_RESOLUTION|>--- conflicted
+++ resolved
@@ -23,12 +23,9 @@
 * Add shape prefab support ([#785])
 * Specialised UI prefab format ([#786])
 * Add generation of normals/tangents in GLTF ([#784])
-<<<<<<< HEAD
 * Localisation using FTL files and the fluent-rs library ([#663])
-=======
 * Add basic scene prefab ([#791])
 * Improve ergonomics of examples ([#793])
->>>>>>> 47fc59a5
 
 ### Changed
 * UI systems will now never overwrite your local `UiTransform` values ([#774])
