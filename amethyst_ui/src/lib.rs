//! Provides components and systems to create an in game user interface.

#![doc(html_logo_url = "https://www.amethyst.rs/assets/amethyst.svg")]
#![warn(missing_docs)]
#![cfg_attr(feature = "cargo-clippy", allow(type_complexity))] // complex project

extern crate amethyst_assets;
extern crate amethyst_audio;
extern crate amethyst_core;
extern crate amethyst_input;
extern crate amethyst_renderer;
extern crate clipboard;
#[macro_use]
extern crate derivative;
extern crate fnv;
extern crate font_kit;
extern crate gfx;
extern crate gfx_glyph;
#[macro_use]
extern crate glsl_layout;
extern crate hibitset;
#[macro_use]
extern crate log;
extern crate ron;
#[macro_use]
extern crate serde;
extern crate shred;
#[macro_use]
extern crate shred_derive;
extern crate unicode_normalization;
extern crate unicode_segmentation;
extern crate winit;

#[macro_use]
#[cfg(feature = "profiler")]
extern crate thread_profiler;

mod action_components;
mod bundle;
mod button;
mod event;
mod focused;
mod font;
mod format;
mod image;
mod layout;
mod pass;
mod prefab;
mod resize;
mod text;
mod transform;
mod selection;
mod selection_order_cache;

<<<<<<< HEAD
pub use self::action_components::{OnUiActionImage, OnUiActionSound};
pub use self::bundle::UiBundle;
pub use self::button::{UiButton, UiButtonBuilder, UiButtonBuilderResources, UiButtonSystem};
pub use self::event::{Interactable, UiEvent, UiEventType, UiMouseSystem};
pub use self::focused::UiFocused;
pub use self::font::default::get_default_font;
pub use self::font::systemfont::{
    default_system_font, get_all_font_handles, list_system_font_families,
};
pub use self::format::{FontAsset, FontFormat, FontHandle, OtfFormat, TtfFormat};
pub use self::image::UiImage;
pub use self::layout::{Anchor, ScaleMode, Stretch, UiTransformSystem};
pub use self::pass::DrawUi;
pub use self::prefab::{
    UiCreator, UiFormat, UiImageBuilder, UiLoader, UiLoaderSystem, UiPrefab, UiTextBuilder,
    UiTransformBuilder, UiWidget,
};
pub use self::resize::{ResizeSystem, UiResize};
pub use self::text::{LineMode, TextEditing, UiKeyboardSystem, UiText};
pub use self::transform::{UiFinder, UiTransform};
pub use self::selection::{Selectable, Selected, SelectionSystem};
pub use self::selection_order_cache::{CachedSelectionOrder, CacheSelectionOrderSystem};
=======
pub use self::{
    action_components::{OnUiActionImage, OnUiActionSound},
    bundle::UiBundle,
    button::{UiButton, UiButtonBuilder, UiButtonBuilderResources, UiButtonSystem},
    event::{MouseReactive, UiEvent, UiEventType, UiMouseSystem},
    focused::UiFocused,
    font::{
        default::get_default_font,
        systemfont::{default_system_font, get_all_font_handles, list_system_font_families},
    },
    format::{FontAsset, FontFormat, FontHandle, OtfFormat, TtfFormat},
    image::UiImage,
    layout::{Anchor, ScaleMode, Stretch, UiTransformSystem},
    pass::DrawUi,
    prefab::{
        NoCustomUi, ToNativeWidget, UiCreator, UiFormat, UiImageBuilder, UiLoader, UiLoaderSystem,
        UiPrefab, UiTextBuilder, UiTransformBuilder, UiWidget,
    },
    resize::{ResizeSystem, UiResize},
    text::{LineMode, TextEditing, UiKeyboardSystem, UiText},
    transform::{UiFinder, UiTransform},
};
>>>>>>> d4b94c71

/// How many times the cursor blinks per second while editing text.
const CURSOR_BLINK_RATE: f32 = 2.0;<|MERGE_RESOLUTION|>--- conflicted
+++ resolved
@@ -52,35 +52,12 @@
 mod selection;
 mod selection_order_cache;
 
-<<<<<<< HEAD
-pub use self::action_components::{OnUiActionImage, OnUiActionSound};
-pub use self::bundle::UiBundle;
-pub use self::button::{UiButton, UiButtonBuilder, UiButtonBuilderResources, UiButtonSystem};
-pub use self::event::{Interactable, UiEvent, UiEventType, UiMouseSystem};
-pub use self::focused::UiFocused;
-pub use self::font::default::get_default_font;
-pub use self::font::systemfont::{
-    default_system_font, get_all_font_handles, list_system_font_families,
-};
-pub use self::format::{FontAsset, FontFormat, FontHandle, OtfFormat, TtfFormat};
-pub use self::image::UiImage;
-pub use self::layout::{Anchor, ScaleMode, Stretch, UiTransformSystem};
-pub use self::pass::DrawUi;
-pub use self::prefab::{
-    UiCreator, UiFormat, UiImageBuilder, UiLoader, UiLoaderSystem, UiPrefab, UiTextBuilder,
-    UiTransformBuilder, UiWidget,
-};
-pub use self::resize::{ResizeSystem, UiResize};
-pub use self::text::{LineMode, TextEditing, UiKeyboardSystem, UiText};
-pub use self::transform::{UiFinder, UiTransform};
-pub use self::selection::{Selectable, Selected, SelectionSystem};
-pub use self::selection_order_cache::{CachedSelectionOrder, CacheSelectionOrderSystem};
-=======
+
 pub use self::{
     action_components::{OnUiActionImage, OnUiActionSound},
     bundle::UiBundle,
     button::{UiButton, UiButtonBuilder, UiButtonBuilderResources, UiButtonSystem},
-    event::{MouseReactive, UiEvent, UiEventType, UiMouseSystem},
+    event::{Interactable, UiEvent, UiEventType, UiMouseSystem},
     focused::UiFocused,
     font::{
         default::get_default_font,
@@ -98,7 +75,6 @@
     text::{LineMode, TextEditing, UiKeyboardSystem, UiText},
     transform::{UiFinder, UiTransform},
 };
->>>>>>> d4b94c71
 
 /// How many times the cursor blinks per second while editing text.
 const CURSOR_BLINK_RATE: f32 = 2.0;