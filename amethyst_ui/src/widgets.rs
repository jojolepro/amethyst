--- conflicted
+++ resolved
@@ -187,14 +187,10 @@
         /// A $t widget, containing references to its associated entities.
         #[derive(Debug, Clone)]
         pub struct $t {
-<<<<<<< HEAD
-            $(pub $field: $crate::Entity),*
-=======
             $(
                 /// `$field` Entity
                 pub $field: $crate::Entity
             ),*
->>>>>>> fc4327d0
         }
 
         impl $crate::Widget for $t {}
